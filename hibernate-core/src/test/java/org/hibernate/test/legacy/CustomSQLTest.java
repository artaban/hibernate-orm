//$Id: CustomSQLTest.java 10977 2006-12-12 23:28:04Z steve.ebersole@jboss.com $
package org.hibernate.test.legacy;

import java.sql.SQLException;
import java.util.ArrayList;
import java.util.List;

import org.junit.Test;

import org.hibernate.HibernateException;
import org.hibernate.Session;
import org.hibernate.dialect.Dialect;
import org.hibernate.dialect.PostgreSQL81Dialect;
import org.hibernate.id.PostInsertIdentifierGenerator;
import org.hibernate.testing.DialectCheck;
import org.hibernate.testing.FailureExpectedWithNewMetamodel;
import org.hibernate.testing.RequiresDialectFeature;
import org.hibernate.testing.SkipForDialect;

import static org.junit.Assert.assertEquals;
import static org.junit.Assert.assertNotSame;
import static org.junit.Assert.assertTrue;

/**
 * @author MAX
 *
 */
@FailureExpectedWithNewMetamodel
public class CustomSQLTest extends LegacyTestCase {
	@Override
	public String[] getMappings() {
		return new String[] { "legacy/CustomSQL.hbm.xml" };
	}

    public static class NonIdentityGeneratorChecker implements DialectCheck {
        @Override
        public boolean isMatch(Dialect dialect) {
            return !PostInsertIdentifierGenerator.class.isAssignableFrom( getDialect().getNativeIdentifierGeneratorClass() );
        }
    }

	@Test
    @RequiresDialectFeature( NonIdentityGeneratorChecker.class )
<<<<<<< HEAD
    @SkipForDialect( value = {PostgreSQL81Dialect.class}, jiraKey = "HHH-6704")
	@SuppressWarnings( {"UnnecessaryBoxing"})
=======
    @SkipForDialect( value = {PostgreSQL81Dialect.class, PostgreSQLDialect.class}, jiraKey = "HHH-6704")
>>>>>>> 1825a476
	public void testInsert() throws HibernateException, SQLException {
		Session s = openSession();
		s.beginTransaction();
		Role p = new Role();
		p.setName("Patient");
		s.save( p );
		s.getTransaction().commit();
		s.close();

		sessionFactory().getCache().evictEntityRegion( Role.class );

		s = openSession();
		s.beginTransaction();
		Role p2 = (Role) s.get(Role.class, Long.valueOf(p.getId()));
		assertNotSame(p, p2);
		assertEquals(p2.getId(),p.getId());
		assertTrue(p2.getName().equalsIgnoreCase(p.getName()));
		s.delete(p2);
		s.getTransaction().commit();
		s.close();
	}

	@Test
	public void testJoinedSubclass() throws HibernateException, SQLException {
		Session s = openSession();
		s.beginTransaction();
		Medication m = new Medication();
		m.setPrescribedDrug(new Drug());
		m.getPrescribedDrug().setName( "Morphine" );
		s.save( m.getPrescribedDrug() );
		s.save( m );
		s.getTransaction().commit();
		s.close();

		s = openSession();
		s.beginTransaction();
		Medication m2  = (Medication) s.get(Medication.class, m.getId());
		assertNotSame(m, m2);
		s.getTransaction().commit();
		s.close();
	}

//	@Test
//    @RequiresDialectFeature( NonIdentityGeneratorChecker.class )
	public void testCollectionCUD() throws HibernateException, SQLException {
		Role role = new Role();
		role.setName("Jim Flanders");
		Intervention iv = new Medication();
		iv.setDescription("JF medical intervention");
		role.getInterventions().add(iv);

		List sx = new ArrayList();
		sx.add("somewhere");
		sx.add("somehow");
		sx.add("whatever");
		role.setBunchOfStrings(sx);

		Session s = openSession();
		s.beginTransaction();
		s.save(role);
		s.getTransaction().commit();
		s.close();

		s = openSession();
		s.beginTransaction();
		Role r = (Role) s.get(Role.class, Long.valueOf(role.getId()));
		assertNotSame(role,r);
		assertEquals(1,r.getInterventions().size());
		assertEquals(3, r.getBunchOfStrings().size());
		r.getBunchOfStrings().set(1, "replacement");
		s.getTransaction().commit();
		s.close();

		s = openSession();
		s.beginTransaction();
		r = (Role) s.get(Role.class,new Long(role.getId()));
		assertNotSame(role,r);

		assertEquals(r.getBunchOfStrings().get(1),"replacement");
		assertEquals(3, r.getBunchOfStrings().size());

		r.getBunchOfStrings().set(1, "replacement");

		r.getBunchOfStrings().remove(1);
		s.flush();

		r.getBunchOfStrings().clear();
		s.getTransaction().commit();
		s.close();
	}

//	@Test
//    @RequiresDialectFeature( NonIdentityGeneratorChecker.class )
	public void testCRUD() throws HibernateException, SQLException {
		Person p = new Person();
		p.setName("Max");
		p.setLastName("Andersen");
		p.setNationalID("110974XYZ");
		p.setAddress("P. P. Street 8");

		Session s = openSession();
		s.beginTransaction();
		s.save(p);
		s.getTransaction().commit();
		s.close();

		sessionFactory().getCache().evictEntityRegion( Person.class );

		s = openSession();
		s.beginTransaction();
		Person p2 = (Person) s.get(Person.class, p.getId());
		assertNotSame(p, p2);
		assertEquals(p2.getId(),p.getId());
		assertEquals(p2.getLastName(),p.getLastName());
		s.flush();

		List list = s.createQuery( "select p from Party as p" ).list();
		assertTrue(list.size() == 1);

		s.getTransaction().commit();
		s.close();

		s = openSession();
		s.beginTransaction();
		list = s.createQuery( "select p from Person as p where p.address = 'Lrkevnget 1'" ).list();
		assertTrue(list.size() == 0);
		p.setAddress("Lrkevnget 1");
		s.update(p);
		list = s.createQuery( "select p from Person as p where p.address = 'Lrkevnget 1'" ).list();
		assertTrue(list.size() == 1);
		list = s.createQuery( "select p from Party as p where p.address = 'P. P. Street 8'" ).list();
		assertTrue(list.size() == 0);

		s.delete(p);
		list = s.createQuery( "select p from Person as p" ).list();
		assertTrue(list.size() == 0);

		s.getTransaction().commit();
		s.close();
	}
}<|MERGE_RESOLUTION|>--- conflicted
+++ resolved
@@ -41,12 +41,7 @@
 
 	@Test
     @RequiresDialectFeature( NonIdentityGeneratorChecker.class )
-<<<<<<< HEAD
     @SkipForDialect( value = {PostgreSQL81Dialect.class}, jiraKey = "HHH-6704")
-	@SuppressWarnings( {"UnnecessaryBoxing"})
-=======
-    @SkipForDialect( value = {PostgreSQL81Dialect.class, PostgreSQLDialect.class}, jiraKey = "HHH-6704")
->>>>>>> 1825a476
 	public void testInsert() throws HibernateException, SQLException {
 		Session s = openSession();
 		s.beginTransaction();
@@ -60,7 +55,7 @@
 
 		s = openSession();
 		s.beginTransaction();
-		Role p2 = (Role) s.get(Role.class, Long.valueOf(p.getId()));
+		Role p2 = (Role) s.get(Role.class, p.getId() );
 		assertNotSame(p, p2);
 		assertEquals(p2.getId(),p.getId());
 		assertTrue(p2.getName().equalsIgnoreCase(p.getName()));
