/*
 * Hibernate, Relational Persistence for Idiomatic Java
 *
 * Copyright (c) 2011, Red Hat Inc. or third-party contributors as
 * indicated by the @author tags or express copyright attribution
 * statements applied by the authors.  All third-party contributions are
 * distributed under license by Red Hat Inc.
 *
 * This copyrighted material is made available to anyone wishing to use, modify,
 * copy, or redistribute it subject to the terms and conditions of the GNU
 * Lesser General Public License, as published by the Free Software Foundation.
 *
 * This program is distributed in the hope that it will be useful,
 * but WITHOUT ANY WARRANTY; without even the implied warranty of MERCHANTABILITY
 * or FITNESS FOR A PARTICULAR PURPOSE.  See the GNU Lesser General Public License
 * for more details.
 *
 * You should have received a copy of the GNU Lesser General Public License
 * along with this distribution; if not, write to:
 * Free Software Foundation, Inc.
 * 51 Franklin Street, Fifth Floor
 * Boston, MA  02110-1301  USA
 */
package org.hibernate.cache.ehcache.internal.strategy;

import net.sf.ehcache.Ehcache;
import net.sf.ehcache.Element;

import org.hibernate.cache.CacheException;
import org.hibernate.cache.ehcache.internal.regions.EhcacheEntityRegion;
import org.hibernate.cache.spi.EntityRegion;
import org.hibernate.cache.spi.access.EntityRegionAccessStrategy;
import org.hibernate.cache.spi.access.SoftLock;
import org.hibernate.cfg.Settings;

/**
 * JTA EntityRegionAccessStrategy.
 *
 * @author Chris Dennis
 * @author Ludovic Orban
 * @author Alex Snaps
 */
public class TransactionalEhcacheEntityRegionAccessStrategy extends AbstractEhcacheAccessStrategy<EhcacheEntityRegion>
		implements EntityRegionAccessStrategy {

	private final Ehcache ehcache;

	/**
	 * Construct a new entity region access strategy.
	 *
	 * @param region the Hibernate region.
	 * @param ehcache the cache.
	 */
<<<<<<< HEAD
	public TransactionalEhcacheEntityRegionAccessStrategy(EhcacheEntityRegion region, Ehcache ehcache) {
		super( region );
=======
	public TransactionalEhcacheEntityRegionAccessStrategy(
			EhcacheEntityRegion region,
			Ehcache ehcache,
			Settings settings) {
		super( region, settings );
>>>>>>> f40f814b
		this.ehcache = ehcache;
	}

	@Override
	public boolean afterInsert(Object key, Object value, Object version) {
		return false;
	}

	@Override
	public boolean afterUpdate(Object key, Object value, Object currentVersion, Object previousVersion, SoftLock lock) {
		return false;
	}

	@Override
	public Object get(Object key, long txTimestamp) throws CacheException {
		try {
			final Element element = ehcache.get( key );
			return element == null ? null : element.getObjectValue();
		}
		catch (net.sf.ehcache.CacheException e) {
			throw new CacheException( e );
		}
	}

	@Override
	public EntityRegion getRegion() {
		return region();
	}

	@Override
	public boolean insert(Object key, Object value, Object version)
			throws CacheException {
		//OptimisticCache? versioning?
		try {
			ehcache.put( new Element( key, value ) );
			return true;
		}
		catch (net.sf.ehcache.CacheException e) {
			throw new CacheException( e );
		}
	}

	@Override
	public SoftLock lockItem(Object key, Object version) throws CacheException {
		return null;
	}

	@Override
	public boolean putFromLoad(
			Object key,
			Object value,
			long txTimestamp,
			Object version,
			boolean minimalPutOverride) throws CacheException {
		try {
			if ( minimalPutOverride && ehcache.get( key ) != null ) {
				return false;
			}
			//OptimisticCache? versioning?
			ehcache.put( new Element( key, value ) );
			return true;
		}
		catch (net.sf.ehcache.CacheException e) {
			throw new CacheException( e );
		}
	}

	@Override
	public void remove(Object key) throws CacheException {
		try {
			ehcache.remove( key );
		}
		catch (net.sf.ehcache.CacheException e) {
			throw new CacheException( e );
		}
	}

	@Override
	public void unlockItem(Object key, SoftLock lock) throws CacheException {
		// no-op
	}

	@Override
	public boolean update(
			Object key,
			Object value,
			Object currentVersion,
			Object previousVersion) throws CacheException {
		try {
			ehcache.put( new Element( key, value ) );
			return true;
		}
		catch (net.sf.ehcache.CacheException e) {
			throw new CacheException( e );
		}
	}
}<|MERGE_RESOLUTION|>--- conflicted
+++ resolved
@@ -31,7 +31,6 @@
 import org.hibernate.cache.spi.EntityRegion;
 import org.hibernate.cache.spi.access.EntityRegionAccessStrategy;
 import org.hibernate.cache.spi.access.SoftLock;
-import org.hibernate.cfg.Settings;
 
 /**
  * JTA EntityRegionAccessStrategy.
@@ -51,16 +50,8 @@
 	 * @param region the Hibernate region.
 	 * @param ehcache the cache.
 	 */
-<<<<<<< HEAD
 	public TransactionalEhcacheEntityRegionAccessStrategy(EhcacheEntityRegion region, Ehcache ehcache) {
 		super( region );
-=======
-	public TransactionalEhcacheEntityRegionAccessStrategy(
-			EhcacheEntityRegion region,
-			Ehcache ehcache,
-			Settings settings) {
-		super( region, settings );
->>>>>>> f40f814b
 		this.ehcache = ehcache;
 	}
 
