// $Id: QueryTranslatorTestCase.java 11361 2007-03-29 12:48:35Z steve.ebersole@jboss.com $
package org.hibernate.test.hql;
import java.sql.Connection;
import java.sql.ParameterMetaData;
import java.sql.PreparedStatement;
import java.sql.ResultSet;
import java.sql.ResultSetMetaData;
import java.sql.SQLException;
import java.util.Collections;
import java.util.HashMap;
import java.util.Iterator;
import java.util.Map;
import java.util.Set;
import java.util.StringTokenizer;
import java.util.TreeMap;
import junit.framework.ComparisonFailure;
import org.hibernate.EntityMode;
import org.hibernate.MappingException;
import org.hibernate.QueryException;
<<<<<<< HEAD
=======
import org.hibernate.internal.util.StringHelper;
import org.hibernate.testing.junit.functional.FunctionalTestCase;
>>>>>>> 0b10334e
import org.hibernate.classic.Session;
import org.hibernate.engine.SessionFactoryImplementor;
import org.hibernate.engine.query.HQLQueryPlan;
import org.hibernate.hql.QueryTranslator;
import org.hibernate.hql.QueryTranslatorFactory;
import org.hibernate.hql.ast.ASTQueryTranslatorFactory;
import org.hibernate.hql.ast.HqlToken;
import org.hibernate.hql.ast.QueryTranslatorImpl;
import org.hibernate.hql.ast.util.ASTPrinter;
import org.hibernate.hql.classic.ClassicQueryTranslatorFactory;
import org.hibernate.testing.junit.functional.FunctionalTestCase;
import org.hibernate.type.Type;

/**
 * Test case superclass for testing QueryTranslator implementations.
 *
 * @author josh Dec 6, 2004 8:21:21 AM
 */
public abstract class QueryTranslatorTestCase extends FunctionalTestCase {

	public QueryTranslatorTestCase(String x) {
		super( x );
		// Create an instance of HqlToken, so that it will have an entry point outside the package.  This
		// will stop IDEA's code inspector from suggesting that HqlToken should be package local.
		new HqlToken();
	}

	public String[] getMappings() {
		return new String[] {
				"hql/Animal.hbm.xml",
				"hql/EntityWithCrazyCompositeKey.hbm.xml",
				"hql/CrazyIdFieldNames.hbm.xml",
				"hql/SimpleEntityWithAssociation.hbm.xml",
				"hql/ComponentContainer.hbm.xml",
				"batchfetch/ProductLine.hbm.xml",
				"cid/Customer.hbm.xml",
				"cid/Order.hbm.xml",
				"cid/LineItem.hbm.xml",
				"cid/Product.hbm.xml",
				"legacy/Baz.hbm.xml",
				"legacy/Category.hbm.xml",
				"legacy/Commento.hbm.xml",
				"legacy/Container.hbm.xml",
				"legacy/Custom.hbm.xml",
				"legacy/Eye.hbm.xml",
				"legacy/Fee.hbm.xml",
				"legacy/FooBar.hbm.xml",
				"legacy/Fum.hbm.xml",
				"legacy/Glarch.hbm.xml",
				"legacy/Holder.hbm.xml",
				"legacy/Many.hbm.xml",
				"legacy/Marelo.hbm.xml",
				"legacy/MasterDetail.hbm.xml",
				"legacy/Middle.hbm.xml",
				"legacy/Multi.hbm.xml",
				"legacy/Nameable.hbm.xml",
				"legacy/One.hbm.xml",
				"legacy/Qux.hbm.xml",
				"legacy/Simple.hbm.xml",
				"legacy/SingleSeveral.hbm.xml",
				"legacy/WZ.hbm.xml",
				"legacy/UpDown.hbm.xml",
				"compositeelement/Parent.hbm.xml",
				"onetoone/joined/Person.hbm.xml",
				"any/Properties.hbm.xml"
		};
	}

	public boolean createSchema() {
		return false;
	}

	public boolean recreateSchemaAfterFailure() {
		return false;
	}

	public void assertTranslation(String hql) throws QueryException, MappingException {
		assertTranslation( hql, null );
	}

	public void assertTranslation(String hql, boolean scalar) throws QueryException, MappingException {
		assertTranslation( hql, null, scalar, null );
	}

	protected void assertTranslation(String hql, Map replacements) {
		ComparisonFailure cf = null;
		try {
			assertTranslation( hql, replacements, false, null );
		}
		catch ( ComparisonFailure e ) {
			e.printStackTrace();
			cf = e;
		}
		if ("false".equals(System.getProperty("org.hibernate.test.hql.SkipScalarQuery","false"))) {
			// Run the scalar translation anyway, even if there was a comparison failure.
			assertTranslation( hql, replacements, true, null );
		}
		if (cf != null)
			throw cf;
	}

	protected void runClassicTranslator(String hql) throws Exception {
		SessionFactoryImplementor factory = getSessionFactoryImplementor();
		Map replacements = new HashMap();
		QueryTranslator oldQueryTranslator = null;
		try {
			QueryTranslatorFactory classic = new ClassicQueryTranslatorFactory();
			oldQueryTranslator = classic.createQueryTranslator( hql, hql, Collections.EMPTY_MAP, factory );
			oldQueryTranslator.compile( replacements, false );
		}
		catch ( Exception e ) {
			e.printStackTrace();
			throw e;
		}
		String oldsql = oldQueryTranslator.getSQLString();
		System.out.println( "HQL    : " + hql );
		System.out.println( "OLD SQL: " + oldsql );
	}

	protected void assertTranslation(String hql, Map replacements, boolean scalar, String sql) {
		SessionFactoryImplementor factory = getSessionFactoryImplementor();

		// Create an empty replacements map if we don't have one.
		if ( replacements == null ) {
			replacements = new HashMap();
		}

		// steve -> note that the empty maps here represent the currently enabled filters...
		QueryTranslator oldQueryTranslator = null;
		Exception oldException = null;
		try {
			System.out.println("Compiling with classic QueryTranslator...");
			QueryTranslatorFactory classic = new ClassicQueryTranslatorFactory();
			oldQueryTranslator = classic.createQueryTranslator( hql, hql, Collections.EMPTY_MAP, factory );
			oldQueryTranslator.compile( replacements, scalar );
		}
		catch ( QueryException e ) {
			oldException = e;
		}
		catch ( MappingException e ) {
			oldException = e;
		}

		QueryTranslator newQueryTranslator = null;
		Exception newException = null;
		try {
			System.out.println("Compiling with AST QueryTranslator...");
			newQueryTranslator = createNewQueryTranslator( hql, replacements, scalar );
		}
		catch ( QueryException e ) {
			newException = e;
		}
		catch ( MappingException e ) {
			newException = e;
		}

		// If the old QT threw an exception, the new one should too.
		if ( oldException != null ) {
//			oldException.printStackTrace();
			assertNotNull( "New query translator did *NOT* throw an exception, the old one did : " + oldException, newException );
			assertEquals( oldException.getMessage(), newException.getMessage() );
			return;	// Don't bother with the rest of the assertions.
		}
		else if ( newException != null ) {
			newException.printStackTrace();
			assertNull( "Old query translator did not throw an exception, the new one did", newException );
		}

		// -- check all of the outputs --
		checkSql( oldQueryTranslator, newQueryTranslator, hql, scalar, sql );
		checkQuerySpaces( oldQueryTranslator, newQueryTranslator );
		checkReturnedTypes( oldQueryTranslator, newQueryTranslator );
		checkColumnNames( oldQueryTranslator, newQueryTranslator );

	}

	protected QueryTranslatorImpl createNewQueryTranslator(String hql, Map replacements, boolean scalar) {
		SessionFactoryImplementor factory = getSessionFactoryImplementor();
		return createNewQueryTranslator( hql, replacements, scalar, factory );
	}

	private QueryTranslatorImpl createNewQueryTranslator(String hql, Map replacements, boolean scalar, SessionFactoryImplementor factory) {
		QueryTranslatorFactory ast = new ASTQueryTranslatorFactory();
		QueryTranslatorImpl newQueryTranslator = ( QueryTranslatorImpl ) ast.createQueryTranslator( hql, hql, Collections.EMPTY_MAP, factory );
		newQueryTranslator.compile( replacements, scalar );
		return newQueryTranslator;
	}

	protected QueryTranslatorImpl createNewQueryTranslator(String hql) {
		return createNewQueryTranslator( hql, new HashMap(), false );
	}

	protected QueryTranslatorImpl createNewQueryTranslator(String hql, SessionFactoryImplementor sfimpl) {
		return createNewQueryTranslator( hql, new HashMap(), false, sfimpl );
	}

	protected HQLQueryPlan createQueryPlan(String hql, boolean scalar) {
		return new HQLQueryPlan( hql, scalar, Collections.EMPTY_MAP, getSessionFactoryImplementor() );
	}

	protected HQLQueryPlan createQueryPlan(String hql) {
		return createQueryPlan( hql, false );
	}

	protected SessionFactoryImplementor getSessionFactoryImplementor() {
		SessionFactoryImplementor factory = ( SessionFactoryImplementor ) getSessions();
		if ( factory == null ) {
			throw new NullPointerException( "Unable to create factory!" );
		}
		return factory;
	}

	private void checkColumnNames(QueryTranslator oldQueryTranslator, QueryTranslator newQueryTranslator) {
		// Check the column names.

		String[][] oldColumnNames = oldQueryTranslator.getColumnNames();
		String[][] newColumnNames = newQueryTranslator.getColumnNames();
		/*assertEquals( "Column name array is not the right length!", oldColumnNames.length, newColumnNames.length );
		for ( int i = 0; i < oldColumnNames.length; i++ ) {
			assertEquals( "Column name array [" + i + "] is not the right length!", oldColumnNames[i].length, newColumnNames[i].length );
			for ( int j = 0; j < oldColumnNames[i].length; j++ ) {
				assertEquals( "Column name [" + i + "," + j + "]", oldColumnNames[i][j], newColumnNames[i][j] );
			}
		}*/
	}

	private void checkReturnedTypes(QueryTranslator oldQueryTranslator, QueryTranslator newQueryTranslator) {
		// Check the returned types for a regression.
		Type[] oldReturnTypes = oldQueryTranslator.getReturnTypes();
		Type[] returnTypes = newQueryTranslator.getReturnTypes();
		assertEquals( "Return types array is not the right length!", oldReturnTypes.length, returnTypes.length );
		for ( int i = 0; i < returnTypes.length; i++ ) {
			assertNotNull( returnTypes[i] );
			assertNotNull( oldReturnTypes[i] );
			assertEquals( "Returned types did not match!", oldReturnTypes[i].getReturnedClass(), returnTypes[i].getReturnedClass() );
			System.out.println("returnedType[" + i + "] = " + returnTypes[i] + " oldReturnTypes[" + i + "] = " + oldReturnTypes[i]);
		}
	}

	private void checkQuerySpaces(QueryTranslator oldQueryTranslator, QueryTranslator newQueryTranslator) {
		// Check the query spaces for a regression.
		Set oldQuerySpaces = oldQueryTranslator.getQuerySpaces();
		Set querySpaces = newQueryTranslator.getQuerySpaces();
		assertEquals( "Query spaces is not the right size!", oldQuerySpaces.size(), querySpaces.size() );
		for ( Iterator iterator = oldQuerySpaces.iterator(); iterator.hasNext(); ) {
			Object o = iterator.next();
			assertTrue( "New query space does not contain " + o + "!", querySpaces.contains( o ) );
		}
	}

	protected Exception compileBadHql(String hql, boolean scalar) {
		QueryTranslator newQueryTranslator;
		Map replacements = null;
		Exception newException = null;
		SessionFactoryImplementor factory = getSessionFactoryImplementor();
		try {
			QueryTranslatorFactory ast = new ASTQueryTranslatorFactory();
			newQueryTranslator = ast.createQueryTranslator( hql, hql, Collections.EMPTY_MAP, factory );
			newQueryTranslator.compile( replacements, scalar );
		}
		catch ( QueryException e ) {
			newException = e;
		}
		catch ( MappingException e ) {
			newException = e;
		}
		assertNotNull( "Expected exception from compilation of '" + hql + "'!", newException );
		return newException;
	}

	private void checkSql(QueryTranslator oldQueryTranslator, QueryTranslator newQueryTranslator, String hql, boolean scalar, String sql) {

		String oldsql = oldQueryTranslator.getSQLString();
		String newsql = newQueryTranslator.getSQLString();
		System.out.println( "HQL    : " + ASTPrinter.escapeMultibyteChars(hql) );
		System.out.println( "OLD SQL: " + ASTPrinter.escapeMultibyteChars(oldsql) );
		System.out.println( "NEW SQL: " + ASTPrinter.escapeMultibyteChars(newsql) );
		if ( sql == null ) {
			// Check the generated SQL.                                          ASTPrinter.escapeMultibyteChars(
			assertSQLEquals( "SQL is not the same as the old SQL (scalar=" + scalar + ")", oldsql, newsql );
		}
		else {
			assertSQLEquals( "SQL is not the same as the expected SQL (scalar=" + scalar + ")", sql, newsql );
		}
	}

	private void assertSQLEquals(String message, String oldsql, String newsql) {
		Map oldMap = getTokens(oldsql);
		Map newMap = getTokens(newsql);
		if ( !oldMap.equals(newMap) ) {
			assertEquals(message, oldsql, newsql);			
		}
		
		//String oldsqlStripped = stripExtraSpaces( oldsql );
		//String newsqlStripped = stripExtraSpaces( newsql );
		//assertEquals( message, oldsqlStripped, newsqlStripped );
	}

	
	private Map getTokens(String sql) {
		Map result = new TreeMap();
		if (sql==null) return result;
		result.put( "=", new Integer( StringHelper.countUnquoted( sql, '=' ) ) );
		StringTokenizer tokenizer = new StringTokenizer( sql, "(),= " );
		while ( tokenizer.hasMoreTokens() ) {
			String fragment = tokenizer.nextToken();
			/*if ( "on".equals(fragment) ) fragment = "and";
			if ( "join".equals(fragment) || "inner".equals(fragment) ) continue;*/
			Integer count = (Integer) result.get(fragment);
			if ( count==null ) {
				count = new Integer(1);
			}
			else {
				count = new Integer( count.intValue() + 1 );
			}
			result.put(fragment, count);
		}
		return result;
	}
	
	private String stripExtraSpaces(String string) {
		if ( string == null ) {
			return null;
		}

		StringBuffer buffer = new StringBuffer( string.length() );
		char[] chars = string.toCharArray();
		int length = chars.length;
		boolean wasSpace = false;
		for ( int i = 0; i < length; i++ ) {
			boolean isSpace = chars[i] == ' ';
			if ( wasSpace && isSpace ) {
				continue;
			}
			else {
				buffer.append( chars[i] );
			}

			wasSpace = isSpace;
		}
//		StringTokenizer tokenizer = new StringTokenizer( string.trim(), " " );
//		while ( tokenizer.hasMoreTokens() ) {
//			final String fragment = tokenizer.nextToken();
//			buffer.append( fragment );
//			buffer.append( " " );
//		}
//
		return buffer.toString();
	}

	private void checkSqlByResultSet(
	        QueryTranslator oldQueryTranslator,
	        QueryTranslator newQueryTranslator,
	        Object[] binds
	) {
		String oldsql = oldQueryTranslator.getSQLString();
		String newsql = newQueryTranslator.getSQLString();

		Session session = openSession();
		Connection connection = session.connection();

		PreparedStatement oldps = null;
		PreparedStatement newps = null;
		ResultSet oldrs = null;
		ResultSet newrs = null;

		try {
			try {
				oldps = connection.prepareStatement( oldsql );
			}
			catch( Throwable t ) {
				fail( "Unable to prepare sql generated by old parser : " + t );
			}
			try {
				newps = connection.prepareStatement( newsql );
			}
			catch( Throwable t ) {
				fail( "Unable to prepare sql generated by new parser : " + t );
			}

			checkBinds(oldps, newps, binds);

			try {
				oldrs = executeQuery( oldps, binds );
			}
			catch( Throwable t ) {
				fail( "Unable to execute sql generated by old parser : " + t );
			}

			try {
				newrs = executeQuery( newps, binds );
			}
			catch( Throwable t ) {
				fail( "Unable to execute sql generated by new parser : " + t );
			}

			checkResults( oldrs, newrs );
		}
		finally {
			// make *sure* the sql resources get cleaned up
			release(oldrs);
			release(newrs);
			release(oldps);
			release(newps);
			release(session);
		}
	}

	private void checkBinds(PreparedStatement oldps, PreparedStatement newps, Object[] binds) {
		// Make sure the binds "feel" ok
		try {
			ParameterMetaData oldBindMetaData = oldps.getParameterMetaData();
			ParameterMetaData newBindMetaData = newps.getParameterMetaData();

			assertEquals( "Different bind parameter count", oldBindMetaData.getParameterCount(), newBindMetaData.getParameterCount() );
			assertEquals( "Incorrect number of binds passed in", oldBindMetaData.getParameterCount(), binds == null ? 0 : binds.length );

			for ( int i = 0, max = oldBindMetaData.getParameterCount(); i < max; i++ ) {
				assertEquals( "Different bind types", oldBindMetaData.getParameterType(i), newBindMetaData.getParameterType(i) );
			}
		}
		catch( Throwable t ) {
			fail( "SQLException comparing binds : " + t );
		}
	}

	private ResultSet executeQuery(PreparedStatement ps, Object[] binds) throws SQLException {
		if ( binds != null ) {
			for ( int i = 0, max = binds.length; i < max; i++ ) {
				ps.setObject( i, binds[i] );
			}
		}

		return ps.executeQuery();
	}

	private void checkResults(ResultSet oldrs, ResultSet newrs) {
		ResultSetMetaData oldmeta = null;
		ResultSetMetaData newmeta = null;
		int colCount = 0;
		Type[] types = null;

		// first compare the metadata from the two results
		try {
			oldmeta = oldrs.getMetaData();
			newmeta = newrs.getMetaData();
			assertEquals( "Different column counts", oldmeta.getColumnCount(), newmeta.getColumnCount() );

			colCount = oldmeta.getColumnCount();
			types = new Type[colCount];

			for ( int i = 1, max = colCount; i < max; i++ ) {
				assertEquals( "Column names were different", oldmeta.getColumnName(i), newmeta.getColumnName(i) );
				assertEquals( "Column types were different", oldmeta.getColumnType(i), newmeta.getColumnType(i) );
				assertEquals( "Java types were different", oldmeta.getColumnClassName(i), newmeta.getColumnClassName(i) );
				types[i] = sfi().getTypeResolver().basic( oldmeta.getColumnClassName(i) );
			}
		}
		catch( Throwable t ) {
			fail( "Error comparing result set metadata" );
		}

		// Then compare the actual results
		try {
			while ( oldrs.next() & newrs.next() ) {
				for ( int i = 1; i < colCount; i++ ) {
					Object oldval = oldrs.getObject(i);
					if ( oldrs.wasNull() ) oldval = null;
					Object newval = newrs.getObject(i);
					if ( newrs.wasNull() ) newval = null;
					checkLogicalEquality( oldval, newval, types[i] );
				}
			}

			// for "better reporting" purposes, make sure both result sets are fully exhausted
			while ( oldrs.next() );
			while ( newrs.next() );

			assertEquals( "Different row counts", oldrs.getRow(), newrs.getRow() );
		}
		catch( Throwable t ) {
			fail( "Error comparing result set structure" );
		}
	}

	private void checkLogicalEquality(Object oldval, Object newval, Type type) {
		if ( oldval == null && newval == null ) {
			// two nulls are logically equivalent here...
			return;
		}
		else {
			assertTrue( "Different result values", type.isEqual(oldval, newval, EntityMode.POJO) );
		}
	}

	private void release(PreparedStatement ps) {
		if ( ps != null ) {
			try {
				ps.close();
			}
			catch( Throwable t ) {}
		}
	}

	private void release(ResultSet rs) {
		if ( rs != null ) {
			try {
				rs.close();
			}
			catch( Throwable t ) {}
		}
	}

	private void release(Session session) {
		if ( session != null ) {
			try {
				session.close();
			}
			catch( Throwable t ) {}
		}
	}
}<|MERGE_RESOLUTION|>--- conflicted
+++ resolved
@@ -1,5 +1,6 @@
 // $Id: QueryTranslatorTestCase.java 11361 2007-03-29 12:48:35Z steve.ebersole@jboss.com $
 package org.hibernate.test.hql;
+
 import java.sql.Connection;
 import java.sql.ParameterMetaData;
 import java.sql.PreparedStatement;
@@ -17,11 +18,6 @@
 import org.hibernate.EntityMode;
 import org.hibernate.MappingException;
 import org.hibernate.QueryException;
-<<<<<<< HEAD
-=======
-import org.hibernate.internal.util.StringHelper;
-import org.hibernate.testing.junit.functional.FunctionalTestCase;
->>>>>>> 0b10334e
 import org.hibernate.classic.Session;
 import org.hibernate.engine.SessionFactoryImplementor;
 import org.hibernate.engine.query.HQLQueryPlan;
@@ -32,6 +28,7 @@
 import org.hibernate.hql.ast.QueryTranslatorImpl;
 import org.hibernate.hql.ast.util.ASTPrinter;
 import org.hibernate.hql.classic.ClassicQueryTranslatorFactory;
+import org.hibernate.internal.util.StringHelper;
 import org.hibernate.testing.junit.functional.FunctionalTestCase;
 import org.hibernate.type.Type;
 
@@ -90,11 +87,13 @@
 		};
 	}
 
-	public boolean createSchema() {
+	@Override
+    public boolean createSchema() {
 		return false;
 	}
 
-	public boolean recreateSchemaAfterFailure() {
+	@Override
+    public boolean recreateSchemaAfterFailure() {
 		return false;
 	}
 
@@ -312,15 +311,15 @@
 		Map oldMap = getTokens(oldsql);
 		Map newMap = getTokens(newsql);
 		if ( !oldMap.equals(newMap) ) {
-			assertEquals(message, oldsql, newsql);			
-		}
-		
+			assertEquals(message, oldsql, newsql);
+		}
+
 		//String oldsqlStripped = stripExtraSpaces( oldsql );
 		//String newsqlStripped = stripExtraSpaces( newsql );
 		//assertEquals( message, oldsqlStripped, newsqlStripped );
 	}
 
-	
+
 	private Map getTokens(String sql) {
 		Map result = new TreeMap();
 		if (sql==null) return result;
@@ -341,7 +340,7 @@
 		}
 		return result;
 	}
-	
+
 	private String stripExtraSpaces(String string) {
 		if ( string == null ) {
 			return null;
