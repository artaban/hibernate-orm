--- conflicted
+++ resolved
@@ -1138,10 +1138,6 @@
 			TableBinder associationTableBinder,
 			XProperty property,
 			PropertyHolder parentPropertyHolder,
-<<<<<<< HEAD
-			final String hqlOrderBy,
-=======
->>>>>>> f2b9ab82
 			Mappings mappings) throws MappingException {
 		PersistentClass collectionEntity = (PersistentClass) persistentClasses.get( collType.getName() );
 		final String hqlOrderBy = extractHqlOrderBy( jpaOrderBy );
