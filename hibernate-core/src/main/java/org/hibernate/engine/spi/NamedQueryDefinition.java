/*
 * Hibernate, Relational Persistence for Idiomatic Java
 *
 * Copyright (c) 2008-2011, Red Hat Inc. or third-party contributors as
 * indicated by the @author tags or express copyright attribution
 * statements applied by the authors.  All third-party contributions are
 * distributed under license by Red Hat Inc.
 *
 * This copyrighted material is made available to anyone wishing to use, modify,
 * copy, or redistribute it subject to the terms and conditions of the GNU
 * Lesser General Public License, as published by the Free Software Foundation.
 *
 * This program is distributed in the hope that it will be useful,
 * but WITHOUT ANY WARRANTY; without even the implied warranty of MERCHANTABILITY
 * or FITNESS FOR A PARTICULAR PURPOSE.  See the GNU Lesser General Public License
 * for more details.
 *
 * You should have received a copy of the GNU Lesser General Public License
 * along with this distribution; if not, write to:
 * Free Software Foundation, Inc.
 * 51 Franklin Street, Fifth Floor
 * Boston, MA  02110-1301  USA
 */
package org.hibernate.engine.spi;

import java.io.Serializable;
import java.util.Map;

import org.hibernate.CacheMode;
import org.hibernate.FlushMode;
import org.hibernate.LockOptions;

/**
 * Definition of a named query, defined in the mapping metadata.
 *
 * @author Gavin King
 */
public class NamedQueryDefinition implements Serializable {
	private final String name;
	private final String query;
	private final boolean cacheable;
	private final String cacheRegion;
	private final Integer timeout;
	private final Integer lockTimeout;
	private final Integer fetchSize;
	private final FlushMode flushMode;
	private final Map parameterTypes;
	private CacheMode cacheMode;
	private boolean readOnly;
	private String comment;

	// kept for backward compatibility until after the 3.1beta5 release of HA
	// TODO: is this still needed?
	public NamedQueryDefinition(
			String query,
			boolean cacheable,
			String cacheRegion,
			Integer timeout,
			Integer fetchSize,
			FlushMode flushMode,
			Map parameterTypes) {
		this(
				null,
				query,
				cacheable,
				cacheRegion,
				timeout,
				fetchSize,
				flushMode,
				null,
				false,
				null,
				parameterTypes
		);
	}

	public NamedQueryDefinition(
			String name,
			String query,
			boolean cacheable,
			String cacheRegion,
			Integer timeout,
			Integer fetchSize,
			FlushMode flushMode,
			CacheMode cacheMode,
			boolean readOnly,
			String comment,
			Map parameterTypes) {
		this(name, query, cacheable, cacheRegion,
<<<<<<< HEAD
				timeout, LockOptions.WAIT_FOREVER,
				fetchSize, flushMode, cacheMode,
				readOnly, comment, parameterTypes);
=======
				timeout, LockOptions.WAIT_FOREVER, fetchSize,
				flushMode, cacheMode, readOnly, comment, parameterTypes);
>>>>>>> b0bdda11
	}

	public NamedQueryDefinition(
			String name,
			String query,
			boolean cacheable,
			String cacheRegion,
			Integer timeout,
			Integer lockTimeout,
			Integer fetchSize,
			FlushMode flushMode,
			CacheMode cacheMode,
			boolean readOnly,
			String comment,
			Map parameterTypes) {
		this.name = name;
		this.query = query;
		this.cacheRegion = cacheRegion;
		this.timeout = timeout;
		this.lockTimeout = lockTimeout;
		this.fetchSize = fetchSize;
		this.flushMode = flushMode;
		this.parameterTypes = parameterTypes;
		this.readOnly = readOnly;
		this.comment = comment;
		this.cacheMode = cacheMode;
		this.cacheable = cacheable;
	}

	public String getName() {
		return name;
	}

	public String getQueryString() {
		return query;
	}

	public boolean isCacheable() {
		return cacheable;
	}

	public String getCacheRegion() {
		return cacheRegion;
	}

	public Integer getFetchSize() {
		return fetchSize;
	}

	public Integer getTimeout() {
		return timeout;
	}

	public FlushMode getFlushMode() {
		return flushMode;
	}

	public String toString() {
		return getClass().getName() + '(' + query + ')';
	}

	public Map getParameterTypes() {
		return parameterTypes;
	}

	public String getQuery() {
		return query;
	}

	public CacheMode getCacheMode() {
		return cacheMode;
	}

	public boolean isReadOnly() {
		return readOnly;
	}

	public String getComment() {
		return comment;
	}

	public Integer getLockTimeout() {
		return lockTimeout;
	}
}<|MERGE_RESOLUTION|>--- conflicted
+++ resolved
@@ -86,15 +86,20 @@
 			boolean readOnly,
 			String comment,
 			Map parameterTypes) {
-		this(name, query, cacheable, cacheRegion,
-<<<<<<< HEAD
-				timeout, LockOptions.WAIT_FOREVER,
-				fetchSize, flushMode, cacheMode,
-				readOnly, comment, parameterTypes);
-=======
-				timeout, LockOptions.WAIT_FOREVER, fetchSize,
-				flushMode, cacheMode, readOnly, comment, parameterTypes);
->>>>>>> b0bdda11
+		this(
+				name, 
+				query, 
+				cacheable, 
+				cacheRegion,
+				timeout, 
+				LockOptions.WAIT_FOREVER,
+				fetchSize, 
+				flushMode, 
+				cacheMode,
+				readOnly, 
+				comment, 
+				parameterTypes
+		);
 	}
 
 	public NamedQueryDefinition(
