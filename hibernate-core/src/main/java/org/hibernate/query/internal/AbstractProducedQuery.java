/*
 * Hibernate, Relational Persistence for Idiomatic Java
 *
 * License: GNU Lesser General Public License (LGPL), version 2.1 or later.
 * See the lgpl.txt file in the root directory or <http://www.gnu.org/licenses/lgpl-2.1.html>.
 */
package org.hibernate.query.internal;

import java.io.Serializable;
import java.time.Instant;
import java.time.LocalDateTime;
import java.time.OffsetDateTime;
import java.time.ZonedDateTime;
import java.util.Arrays;
import java.util.Calendar;
import java.util.Collection;
import java.util.Date;
import java.util.HashMap;
import java.util.List;
import java.util.Map;
import java.util.Optional;
import java.util.Set;
import java.util.Spliterator;
import java.util.Spliterators;
import java.util.stream.Stream;
import java.util.stream.StreamSupport;
import javax.persistence.CacheRetrieveMode;
import javax.persistence.CacheStoreMode;
import javax.persistence.FlushModeType;
import javax.persistence.LockModeType;
import javax.persistence.NoResultException;
import javax.persistence.Parameter;
import javax.persistence.TemporalType;

import org.hibernate.CacheMode;
import org.hibernate.FlushMode;
import org.hibernate.HibernateException;
import org.hibernate.LockMode;
import org.hibernate.LockOptions;
import org.hibernate.NonUniqueResultException;
import org.hibernate.NotYetImplementedFor6Exception;
import org.hibernate.PropertyNotFoundException;
import org.hibernate.QueryParameterException;
import org.hibernate.ScrollMode;
import org.hibernate.TypeMismatchException;
import org.hibernate.engine.query.spi.EntityGraphQueryHint;
import org.hibernate.engine.spi.ExceptionConverter;
import org.hibernate.engine.spi.QueryParameters;
import org.hibernate.engine.spi.SharedSessionContractImplementor;
import org.hibernate.graph.GraphSemantic;
import org.hibernate.graph.RootGraph;
import org.hibernate.graph.spi.RootGraphImplementor;
import org.hibernate.internal.EntityManagerMessageLogger;
import org.hibernate.internal.HEMLogging;
import org.hibernate.jpa.QueryHints;
import org.hibernate.jpa.internal.util.ConfigurationHelper;
import org.hibernate.jpa.internal.util.FlushModeTypeHelper;
import org.hibernate.jpa.internal.util.LockModeTypeHelper;
import org.hibernate.metamodel.model.domain.AllowableParameterType;
import org.hibernate.property.access.spi.BuiltInPropertyAccessStrategies;
import org.hibernate.property.access.spi.Getter;
import org.hibernate.property.access.spi.PropertyAccess;
import org.hibernate.query.ParameterMetadata;
import org.hibernate.query.Query;
import org.hibernate.query.QueryParameter;
import org.hibernate.query.TypedParameterValue;
import org.hibernate.query.spi.MutableQueryOptions;
import org.hibernate.query.spi.QueryImplementor;
import org.hibernate.query.spi.QueryParameterBinding;
import org.hibernate.query.spi.QueryParameterBindings;
import org.hibernate.query.spi.QueryParameterImplementor;
import org.hibernate.query.spi.ScrollableResultsImplementor;
import org.hibernate.transform.ResultTransformer;

import org.jboss.logging.Logger;

import static org.hibernate.LockOptions.WAIT_FOREVER;
import static org.hibernate.cfg.AvailableSettings.JPA_LOCK_SCOPE;
import static org.hibernate.cfg.AvailableSettings.JPA_LOCK_TIMEOUT;
import static org.hibernate.cfg.AvailableSettings.JPA_SHARED_CACHE_RETRIEVE_MODE;
import static org.hibernate.cfg.AvailableSettings.JPA_SHARED_CACHE_STORE_MODE;
import static org.hibernate.jpa.AvailableSettings.ALIAS_SPECIFIC_LOCK_MODE;
import static org.hibernate.jpa.QueryHints.HINT_CACHEABLE;
import static org.hibernate.jpa.QueryHints.HINT_CACHE_MODE;
import static org.hibernate.jpa.QueryHints.HINT_CACHE_REGION;
import static org.hibernate.jpa.QueryHints.HINT_COMMENT;
import static org.hibernate.jpa.QueryHints.HINT_FETCHGRAPH;
import static org.hibernate.jpa.QueryHints.HINT_FETCH_SIZE;
import static org.hibernate.jpa.QueryHints.HINT_FLUSH_MODE;
import static org.hibernate.jpa.QueryHints.HINT_FOLLOW_ON_LOCKING;
import static org.hibernate.jpa.QueryHints.HINT_LOADGRAPH;
import static org.hibernate.jpa.QueryHints.HINT_READONLY;
import static org.hibernate.jpa.QueryHints.HINT_TIMEOUT;
import static org.hibernate.jpa.QueryHints.SPEC_HINT_TIMEOUT;

/**
 * @author Steve Ebersole
 */
public abstract class AbstractProducedQuery<R> implements QueryImplementor<R> {
	private static final EntityManagerMessageLogger MSG_LOGGER = HEMLogging.messageLogger( AbstractProducedQuery.class );
	private static final Logger LOGGER = Logger.getLogger( AbstractProducedQuery.class );

	private final SharedSessionContractImplementor producer;
	private final ParameterMetadata parameterMetadata;

	private ResultTransformer resultTransformer;
	private MutableQueryOptions queryOptions = new QueryOptionsImpl();

	private EntityGraphQueryHint entityGraphQueryHint;

	private Object optionalObject;
	private Serializable optionalId;
	private String optionalEntityName;

	private Boolean passDistinctThrough;

	public AbstractProducedQuery(
			SharedSessionContractImplementor producer,
			ParameterMetadata parameterMetadata) {
		this.producer = producer;
		this.parameterMetadata = parameterMetadata;
	}


	@Override
	public MutableQueryOptions getQueryOptions() {
		return queryOptions;
	}


	@Override
	public FlushMode getHibernateFlushMode() {
		return getQueryOptions().getFlushMode();
	}

	@Override
	@SuppressWarnings("unchecked")
	public QueryImplementor setHibernateFlushMode(FlushMode flushMode) {
		getQueryOptions().setFlushMode( flushMode );
		return this;
	}

	@Override
	public FlushModeType getFlushMode() {
		getSession().checkOpen();
		return getHibernateFlushMode() == null
				? getSession().getFlushMode()
				: FlushModeTypeHelper.getFlushModeType( getHibernateFlushMode() );
	}

	@Override
	@SuppressWarnings("unchecked")
	public QueryImplementor setFlushMode(FlushModeType flushModeType) {
		getSession().checkOpen();
		setHibernateFlushMode( FlushModeTypeHelper.getFlushMode( flushModeType ) );
		return this;
	}

	@Override
	public CacheMode getCacheMode() {
		return getQueryOptions().getCacheMode();
	}

	@Override
	@SuppressWarnings("unchecked")
	public QueryImplementor setCacheMode(CacheMode cacheMode) {
		getQueryOptions().setCacheMode( cacheMode );
		return this;
	}

	@Override
	public boolean isCacheable() {
		return getQueryOptions().isResultCachingEnabled();
	}

	@Override
	@SuppressWarnings("unchecked")
	public QueryImplementor setCacheable(boolean cacheable) {
		getQueryOptions().setResultCachingEnabled( cacheable );
		return this;
	}

	@Override
	public String getCacheRegion() {
		return getQueryOptions().getResultCacheRegionName();
	}

	@Override
	@SuppressWarnings("unchecked")
	public QueryImplementor setCacheRegion(String cacheRegion) {
		getQueryOptions().setResultCacheRegionName( cacheRegion );
		return this;
	}

	@Override
	public Integer getTimeout() {
		return queryOptions.getTimeout();
	}

	@Override
	@SuppressWarnings("unchecked")
	public QueryImplementor setTimeout(int timeout) {
		queryOptions.setTimeout( timeout );
		return this;
	}

	@Override
	public Integer getFetchSize() {
		return queryOptions.getFetchSize();
	}

	@Override
	@SuppressWarnings("unchecked")
	public QueryImplementor setFetchSize(int fetchSize) {
		queryOptions.setFetchSize( fetchSize );
		return this;
	}

	@Override
	public boolean isReadOnly() {
		return getQueryOptions().isReadOnly() == null
				? getSession().isDefaultReadOnly()
				: getQueryOptions().isReadOnly();
	}

	@Override
	@SuppressWarnings("unchecked")
	public QueryImplementor setReadOnly(boolean readOnly) {
		getQueryOptions().setReadOnly( readOnly );
		return this;
	}

	@Override
	public LockOptions getLockOptions() {
		return getQueryOptions().getLockOptions();
	}

	@Override
	@SuppressWarnings("unchecked")
	public QueryImplementor setLockOptions(LockOptions lockOptions) {
		getQueryOptions().getLockOptions().setLockMode( lockOptions.getLockMode() );
		getQueryOptions().getLockOptions().setScope( lockOptions.getScope() );
		getQueryOptions().getLockOptions().setTimeOut( lockOptions.getTimeOut() );
		getQueryOptions().getLockOptions().setFollowOnLocking( lockOptions.getFollowOnLocking() );
		return this;
	}

	@Override
	@SuppressWarnings("unchecked")
	public QueryImplementor setLockMode(String alias, LockMode lockMode) {
		getQueryOptions().getLockOptions().setAliasSpecificLockMode( alias, lockMode );
		return this;
	}

	@Override
	@SuppressWarnings("unchecked")
	public QueryImplementor setLockMode(LockModeType lockModeType) {
		getSession().checkOpen();
		if ( !LockModeType.NONE.equals( lockModeType ) ) {
			if ( !isSelect() ) {
				throw new IllegalStateException( "Illegal attempt to set lock mode on a non-SELECT query" );
			}
		}
		getQueryOptions().getLockOptions().setLockMode( LockModeTypeHelper.getLockMode( lockModeType ) );
		return this;
	}

	@Override
	public String getComment() {
		return getQueryOptions().getComment();
	}

	@Override
	@SuppressWarnings("unchecked")
	public QueryImplementor setComment(String comment) {
		getQueryOptions().setComment( comment );
		return this;
	}

	@Override
	@SuppressWarnings("unchecked")
	public QueryImplementor addQueryHint(String hint) {
		getQueryOptions().addDatabaseHint( hint );
		return this;
	}

	@Override
	public ParameterMetadata getParameterMetadata() {
		return parameterMetadata;
	}

	@Override
	public QueryImplementor<R> setParameter(Parameter<Instant> param, Instant value, TemporalType temporalType) {
		locateBinding( param ).setBindValue( value, temporalType );
		return this;
	}

	@Override
	public QueryImplementor<R> setParameter(Parameter<LocalDateTime> param, LocalDateTime value, TemporalType temporalType) {
		locateBinding( param ).setBindValue( value, temporalType );
		return this;
	}

	@Override
	public QueryImplementor<R> setParameter(Parameter<ZonedDateTime> param, ZonedDateTime value, TemporalType temporalType) {
		locateBinding( param ).setBindValue( value, temporalType );
		return this;
	}

	@Override
	public QueryImplementor<R> setParameter(Parameter<OffsetDateTime> param, OffsetDateTime value, TemporalType temporalType) {
		locateBinding( param ).setBindValue( value, temporalType );
		return this;
	}

	@Override
	public QueryImplementor<R> setParameter(String name, Instant value, TemporalType temporalType) {
		locateBinding( name ).setBindValue( value, temporalType );
		return this;
	}

	@Override
	public QueryImplementor<R> setParameter(String name, LocalDateTime value, TemporalType temporalType) {
		locateBinding( name ).setBindValue( value, temporalType );
		return this;
	}

	@Override
	public QueryImplementor<R> setParameter(String name, ZonedDateTime value, TemporalType temporalType) {
		locateBinding( name ).setBindValue( value, temporalType );
		return this;
	}

	@Override
	public QueryImplementor<R> setParameter(String name, OffsetDateTime value, TemporalType temporalType) {
		locateBinding( name ).setBindValue( value, temporalType );
		return this;
	}

	@Override
	public QueryImplementor<R> setParameter(int position, Instant value, TemporalType temporalType) {
		locateBinding( position ).setBindValue( value, temporalType );
		return this;
	}

	@Override
	public QueryImplementor<R> setParameter(int position, LocalDateTime value, TemporalType temporalType) {
		locateBinding( position ).setBindValue( value, temporalType );
		return this;
	}

	@Override
	public QueryImplementor<R> setParameter(int position, ZonedDateTime value, TemporalType temporalType) {
		locateBinding( position ).setBindValue( value, temporalType );
		return this;
	}

	@Override
	public QueryImplementor<R> setParameter(int position, OffsetDateTime value, TemporalType temporalType) {
		final QueryParameterBinding binding = getQueryParameterBindings().getBinding(
				getParameterMetadata().getQueryParameter( position )
		);

		binding.setBindValue( value, temporalType );

		return this;
	}

	@Override
	@SuppressWarnings("unchecked")
	public <P> QueryImplementor setParameter(QueryParameter<P> parameter, P value) {
		getQueryParameterBindings().getBinding( parameter ).setBindValue( value );
		return this;
	}

	@SuppressWarnings("unchecked")
	private <P> QueryParameterBinding<P> locateBinding(Parameter<P> parameter) {
		if ( parameter instanceof QueryParameterImplementor ) {
			return getQueryParameterBindings().getBinding( (QueryParameterImplementor) parameter );
		}
		else if ( parameter.getName() != null ) {
			return (QueryParameterBinding) getQueryParameterBindings().getBinding( parameter.getName() );
		}
		else if ( parameter.getPosition() != null ) {
			return (QueryParameterBinding) getQueryParameterBindings().getBinding( parameter.getPosition() );
		}

		throw getExceptionConverter().convert(
				new IllegalArgumentException( "Could not resolve binding for given parameter reference [" + parameter + "]" )
		);
	}

	private <P> QueryParameterBinding<P> locateBinding(String name) {
		//noinspection unchecked
		return (QueryParameterBinding) getQueryParameterBindings().getBinding( name );
	}

	private <P> QueryParameterBinding<P> locateBinding(int position) {
		//noinspection unchecked
		return (QueryParameterBinding) getQueryParameterBindings().getBinding( position );
	}

	@Override
	@SuppressWarnings("unchecked")
	public <P> QueryImplementor setParameter(Parameter<P> parameter, P value) {
		getSession().checkOpen();
		if ( value instanceof TypedParameterValue ) {
			setParameter(
					parameter,
					( (TypedParameterValue) value ).getValue(),
					( (TypedParameterValue) value ).getType()
			);
		}
		else {
			locateBinding( parameter ).setBindValue( value );
		}

		return this;
	}

	@SuppressWarnings("unchecked")
	private <P> void setParameter(Parameter<P> parameter, Object value, AllowableParameterType type) {
		if ( parameter instanceof QueryParameter ) {
			setParameter( (QueryParameter) parameter, value, type );
		}
		else if ( value == null ) {
			locateBinding( parameter ).setBindValue( null, type );
		}
		else {
			locateBinding( parameter ).setBindValue( (P) value, type );
		}
	}

	@Override
	@SuppressWarnings("unchecked")
	public QueryImplementor setParameter(String name, Object value) {
		getSession().checkOpen();
		if ( value instanceof TypedParameterValue ) {
			final TypedParameterValue  typedValueWrapper = (TypedParameterValue) value;
			setParameter( name, typedValueWrapper.getValue(), typedValueWrapper.getType() );
		}
		else if ( value instanceof Collection && !isRegisteredAsBasicType( value.getClass() ) ) {
			setParameterList( name, (Collection) value );
		}
		else {
			getQueryParameterBindings().getBinding( name ).setBindValue( value );
		}

		return this;
	}

	@Override
	@SuppressWarnings("unchecked")
	public QueryImplementor setParameter(int position, Object value) {
		getSession().checkOpen();
		if ( value instanceof TypedParameterValue ) {
			final TypedParameterValue typedParameterValue = (TypedParameterValue) value;
			setParameter( position, typedParameterValue.getValue(), typedParameterValue.getType() );
		}
		else if ( value instanceof Collection && !isRegisteredAsBasicType( value.getClass() ) ) {
			setParameterList( position, (Collection) value );
		}
		else {
			getQueryParameterBindings().getBinding( position ).setBindValue( value );
		}
		return this;
	}

	@Override
	@SuppressWarnings("unchecked")
	public <P> QueryImplementor setParameter(QueryParameter<P> parameter, P value, AllowableParameterType type) {
		getQueryParameterBindings().getBinding( parameter ).setBindValue( value, type );
		return this;
	}

	@Override
	@SuppressWarnings("unchecked")
	public QueryImplementor setParameter(String name, Object value, AllowableParameterType type) {
		getQueryParameterBindings().getBinding( name ).setBindValue( value, type );
		return this;
	}

	@Override
	@SuppressWarnings("unchecked")
	public QueryImplementor setParameter(int position, Object value, AllowableParameterType type) {
		getQueryParameterBindings().getBinding( position ).setBindValue( value, type );
		return this;
	}

	@Override
	@SuppressWarnings("unchecked")
	public <P> QueryImplementor setParameter(QueryParameter<P> parameter, P value, TemporalType temporalType) {
		getQueryParameterBindings().getBinding( parameter ).setBindValue( value, temporalType );
		return this;
	}

	@Override
	@SuppressWarnings("unchecked")
	public QueryImplementor setParameter(String name, Object value, TemporalType temporalType) {
		getQueryParameterBindings().getBinding( name ).setBindValue( value, temporalType );
		return this;
	}

	@Override
	@SuppressWarnings("unchecked")
	public QueryImplementor setParameter(int position, Object value, TemporalType temporalType) {
		getQueryParameterBindings().getBinding( position ).setBindValue( value, temporalType );
		return this;
	}

	@Override
	public <P> QueryImplementor<R> setParameterList(QueryParameter<P> parameter, Collection<P> values) {
		getQueryParameterBindings().getBinding( parameter ).setBindValues( values );
		return this;
	}

	@Override
	@SuppressWarnings("unchecked")
	public QueryImplementor setParameterList(String name, Collection values) {
		getQueryParameterBindings().getBinding( name ).setBindValues( values );
		return this;
	}

	@Override
	@SuppressWarnings("unchecked")
	public QueryImplementor setParameterList(int position, Collection values) {
		getQueryParameterBindings().getBinding( position ).setBindValues( values );
		return this;
	}

	@Override
	@SuppressWarnings("unchecked")
	public QueryImplementor setParameterList(String name, Collection values, AllowableParameterType type) {
		getQueryParameterBindings().getBinding( name ).setBindValues( values, type );
		return this;
	}

	@Override
	@SuppressWarnings("unchecked")
	public QueryImplementor setParameterList(int position, Collection values, AllowableParameterType type) {
		getQueryParameterBindings().getBinding( position ).setBindValues( values, type );
		return this;
	}

	@Override
	@SuppressWarnings("unchecked")
	public QueryImplementor setParameterList(String name, Object[] values, AllowableParameterType type) {
		getQueryParameterBindings().getBinding( name ).setBindValues( Arrays.asList( values ), type );
		return this;
	}

	@Override
	@SuppressWarnings("unchecked")
	public QueryImplementor setParameterList(int position, Object[] values, AllowableParameterType type) {
		getQueryParameterBindings().getBinding( position ).setBindValues( Arrays.asList( values ), type );
		return this;
	}

	@Override
	@SuppressWarnings("unchecked")
	public QueryImplementor setParameterList(String name, Object[] values) {
		getQueryParameterBindings().getBinding( name ).setBindValues( Arrays.asList( values ) );
		return this;
	}

	@Override
	@SuppressWarnings("unchecked")
	public QueryImplementor setParameterList(int position, Object[] values) {
		getQueryParameterBindings().getBinding( position ).setBindValues( Arrays.asList( values ) );
		return this;
	}

	@Override
	@SuppressWarnings("unchecked")
	public QueryImplementor setParameter(Parameter<Calendar> param, Calendar value, TemporalType temporalType) {
		getSession().checkOpen();
		getQueryParameterBindings().getBinding( (QueryParameter) param ).setBindValue( value, temporalType );
		return this;
	}

	@Override
	@SuppressWarnings("unchecked")
	public QueryImplementor setParameter(Parameter<Date> param, Date value, TemporalType temporalType) {
		getSession().checkOpen();
		getQueryParameterBindings().getBinding( (QueryParameter) param ).setBindValue( value, temporalType );
		return this;
	}

	@Override
	@SuppressWarnings("unchecked")
	public QueryImplementor setParameter(String name, Calendar value, TemporalType temporalType) {
		getSession().checkOpen();
		getQueryParameterBindings().getBinding( name ).setBindValue( value, temporalType );
		return this;
	}

	@Override
	@SuppressWarnings("unchecked")
	public QueryImplementor setParameter(String name, Date value, TemporalType temporalType) {
		getSession().checkOpen();
		getQueryParameterBindings().getBinding( name ).setBindValue( value, temporalType );
		return this;
	}

	@Override
	@SuppressWarnings("unchecked")
	public QueryImplementor setParameter(int position, Calendar value, TemporalType temporalType) {
		getSession().checkOpen();
		getQueryParameterBindings().getBinding( position ).setBindValue( value, temporalType );
		return this;
	}

	@Override
	@SuppressWarnings("unchecked")
	public QueryImplementor setParameter(int position, Date value, TemporalType temporalType) {
		getSession().checkOpen();
		getQueryParameterBindings().getBinding( position ).setBindValue( value, temporalType );
		return this;
	}

	@Override
	public Set<Parameter<?>> getParameters() {
		getSession().checkOpen( false );
		//noinspection unchecked
		return (Set) getParameterMetadata().getRegistrations();
	}

	@Override
	public QueryParameter<?> getParameter(String name) {
		getSession().checkOpen( false );
		try {
			return getParameterMetadata().getQueryParameter( name );
		}
		catch ( HibernateException e ) {
			throw getExceptionConverter().convert( e );
		}
	}

	@Override
	@SuppressWarnings("unchecked")
	public <T> QueryParameter<T> getParameter(String name, Class<T> type) {
		getSession().checkOpen( false );
		try {
			final QueryParameter parameter = getParameterMetadata().getQueryParameter( name );
			if ( !parameter.getParameterType().isAssignableFrom( type ) ) {
				throw new IllegalArgumentException(
						"The type [" + parameter.getParameterType().getName() +
								"] associated with the parameter corresponding to name [" + name +
								"] is not assignable to requested Java type [" + type.getName() + "]"
				);
			}
			return parameter;
		}
		catch ( HibernateException e ) {
			throw getExceptionConverter().convert( e );
		}
	}

	@Override
	public QueryParameter<?> getParameter(int position) {
		getSession().checkOpen( false );
		try {
			return parameterMetadata.getQueryParameter( position );
		}
		catch (HibernateException e) {
			throw getExceptionConverter().convert( e );
		}
	}

	@Override
	@SuppressWarnings("unchecked")
	public <T> QueryParameter<T> getParameter(int position, Class<T> type) {
		getSession().checkOpen( false );
		try {
			final QueryParameter parameter = getParameterMetadata().getQueryParameter( position );
			if ( !parameter.getParameterType().isAssignableFrom( type ) ) {
				throw new IllegalArgumentException(
						"The type [" + parameter.getParameterType().getName() +
								"] associated with the parameter corresponding to position [" + position +
								"] is not assignable to requested Java type [" + type.getName() + "]"
				);
			}
			return parameter;
		}
		catch ( HibernateException e ) {
			throw getExceptionConverter().convert( e );
		}
	}

	@Override
	public boolean isBound(Parameter<?> parameter) {
		getSession().checkOpen();
		return getQueryParameterBindings().getBinding( (QueryParameterImplementor) parameter ).isBound();
	}

	@Override
	public <T> T getParameterValue(Parameter<T> parameter) {
		LOGGER.tracef( "#getParameterValue(%s)", parameter );

		getSession().checkOpen( false );

		if ( !getParameterMetadata().containsReference( (QueryParameter) parameter ) ) {
			throw new IllegalArgumentException( "Parameter reference [" + parameter + "] did not come from this query" );
		}

		final QueryParameterBinding<T> binding = getQueryParameterBindings().getBinding( (QueryParameter<T>) parameter );
		LOGGER.debugf( "Checking whether parameter reference [%s] is bound : %s", parameter, binding.isBound() );
		if ( !binding.isBound() ) {
			throw new IllegalStateException( "Parameter value not yet bound : " + parameter.toString() );
		}
		return binding.getBindValue();
	}

	@Override
	public Object getParameterValue(String name) {
		getSession().checkOpen( false );

		final QueryParameterBinding binding;
		try {
			binding = getQueryParameterBindings().getBinding( name );
		}
		catch (QueryParameterException e) {
			throw new IllegalArgumentException( "Could not resolve parameter by name - " + name, e );
		}

		LOGGER.debugf( "Checking whether named parameter [%s] is bound : %s", name, binding.isBound() );
		if ( !binding.isBound() ) {
			throw new IllegalStateException( "Parameter value not yet bound : " + name );
		}
		return binding.getBindValue();
	}

	@Override
	public Object getParameterValue(int position) {
		getSession().checkOpen( false );

		final QueryParameterBinding binding;
		try {
			binding = getQueryParameterBindings().getBinding( position );
		}
		catch (QueryParameterException e) {
			throw new IllegalArgumentException( "Could not resolve parameter by position - " + position, e );
		}

		LOGGER.debugf( "Checking whether positional  parameter [%s] is bound : %s", (Integer) position, (Boolean) binding.isBound() );
		if ( !binding.isBound() ) {
			throw new IllegalStateException( "Parameter value not yet bound : " + position );
		}
		return binding.getBindValue();
	}

	@Override
	@SuppressWarnings("unchecked")
	public QueryImplementor setProperties(Object bean) {
		final Class clazz = bean.getClass();
		parameterMetadata.visitRegistrations(
				queryParameter -> {
					final String parameterName = queryParameter.getName();
					if ( parameterName != null ) {
						try {
							final PropertyAccess propertyAccess = BuiltInPropertyAccessStrategies.BASIC.getStrategy().buildPropertyAccess(
									clazz,
									parameterName
							);
							final Getter getter = propertyAccess.getGetter();
							final Class retType = getter.getReturnType();
							final Object object = getter.get( bean );
							if ( Collection.class.isAssignableFrom( retType ) ) {
								setParameterList( parameterName, (Collection) object );
							}
							else if ( retType.isArray() ) {
								setParameterList( parameterName, (Object[]) object );
							}
							else {
								setParameter( parameterName, object, determineType( parameterName, retType ) );
							}
						}
						catch (PropertyNotFoundException e) {
							// ignore
						}
					}
				}
		);

		return this;
	}

	protected AllowableParameterType determineType(String namedParam, Class retType) {
		AllowableParameterType type = getQueryParameterBindings().getBinding( namedParam ).getBindType();
		if ( type == null ) {
			type = getParameterMetadata().getQueryParameter( namedParam ).getHibernateType();
		}
		if ( type == null ) {
			type = getSession().getFactory().resolveParameterBindType( retType );
		}
		return type;
	}

	@Override
	@SuppressWarnings("unchecked")
	public QueryImplementor setProperties(Map map) {
		parameterMetadata.visitRegistrations(
				queryParameter -> {
					final String parameterName = queryParameter.getName();
					if ( parameterName != null ) {
						final Object value = map.get( parameterName );

						if ( value == null ) {
							if ( map.containsKey( parameterName ) ) {
								setParameter( parameterName, null, determineType( parameterName, null ) );
							}
						}
						else {
							Class retType = value.getClass();
							if ( Collection.class.isAssignableFrom( retType ) ) {
								setParameterList( parameterName, (Collection) value );
							}
							else if ( retType.isArray() ) {
								setParameterList( parameterName, (Object[]) value );
							}
							else {
								setParameter( parameterName, value, determineType( parameterName, retType ) );
							}
						}
					}
				}
		);

		return this;
	}

	@Override
	@SuppressWarnings("unchecked")
	public QueryImplementor setResultTransformer(ResultTransformer transformer) {
		this.resultTransformer = transformer;
		return this;
	}

	@Override
	public int getMaxResults() {
		getSession().checkOpen();
		// to be JPA compliant this method returns an int - specifically the "magic number" Integer.MAX_VALUE defined by the spec.
		// For access to the Integer (for checking), use #getQueryOptions#getMaxRows instead
		return queryOptions.getMaxRows() == null ? Integer.MAX_VALUE : queryOptions.getMaxRows();
	}

	@Override
	@SuppressWarnings("unchecked")
	public QueryImplementor setMaxResults(int maxResult) {
		getSession().checkOpen();

		if ( maxResult < 0 ) {
			throw new IllegalArgumentException( "max-results cannot be negative" );
		}
		else {
			queryOptions.getLimit().setMaxRows( maxResult );
		}
		return this;
	}

	@Override
	public int getFirstResult() {
		getSession().checkOpen();
		// to be JPA compliant this method returns an int - specifically the "magic number" 0 (ZERO) defined by the spec.
		// For access to the Integer (for checking), use #getQueryOptions#getFirstRow instead
		return queryOptions.getFirstRow() == null ? 0 : queryOptions.getFirstRow();
	}

	@Override
	@SuppressWarnings("unchecked")
	public QueryImplementor setFirstResult(int startPosition) {
		getSession().checkOpen();
		if ( startPosition < 0 ) {
			throw new IllegalArgumentException( "first-result value cannot be negative : " + startPosition );
		}
		queryOptions.getLimit().setFirstRow( startPosition );
		return this;
	}

	@SuppressWarnings( {"UnusedDeclaration"})
	public Set<String> getSupportedHints() {
		return QueryHints.getDefinedHints();
	}

	@Override
	public Map<String, Object> getHints() {
		// Technically this should rollback, but that's insane :)
		// If the TCK ever adds a check for this, we may need to change this behavior
		getSession().checkOpen( false );

		final Map<String,Object> hints = new HashMap<>();
		collectBaselineHints( hints );
		collectHints( hints );
		return hints;
	}

	protected void collectBaselineHints(Map<String, Object> hints) {
		// nothing to do in this form
	}

	protected void collectHints(Map<String, Object> hints) {
		final MutableQueryOptions queryOptions = getQueryOptions();
		final Integer queryTimeout = queryOptions.getTimeout();
		if ( queryTimeout != null ) {
			hints.put( HINT_TIMEOUT, queryTimeout );
			hints.put( SPEC_HINT_TIMEOUT, queryTimeout * 1000 );
		}

		final LockOptions lockOptions = getLockOptions();
		final int lockOptionsTimeOut = lockOptions.getTimeOut();
		if ( lockOptionsTimeOut != WAIT_FOREVER ) {
			hints.put( JPA_LOCK_TIMEOUT, lockOptionsTimeOut );
		}

		if ( lockOptions.getScope() ) {
			hints.put( JPA_LOCK_SCOPE, lockOptions.getScope() );
		}

		if ( lockOptions.hasAliasSpecificLockModes() && canApplyAliasSpecificLockModeHints() ) {
			for ( Map.Entry<String, LockMode> entry : lockOptions.getAliasSpecificLocks() ) {
				hints.put(
						ALIAS_SPECIFIC_LOCK_MODE + '.' + entry.getKey(),
						entry.getValue().name()
				);
			}
		}

		putIfNotNull( hints, HINT_COMMENT, getComment() );
		putIfNotNull( hints, HINT_FETCH_SIZE, queryOptions.getFetchSize() );
		putIfNotNull( hints, HINT_FLUSH_MODE, getHibernateFlushMode() );

		final CacheMode cacheMode = getQueryOptions().getCacheMode();
		if ( cacheMode != null ) {
			hints.put( HINT_CACHE_MODE, cacheMode );
			hints.put( JPA_SHARED_CACHE_RETRIEVE_MODE, cacheMode.getJpaRetrieveMode() );
			hints.put( JPA_SHARED_CACHE_STORE_MODE, cacheMode.getJpaStoreMode() );
		}

		if ( isCacheable() ) {
			hints.put( HINT_CACHEABLE, true );
			putIfNotNull( hints, HINT_CACHE_REGION, getCacheRegion() );
		}

		if ( isReadOnly() ) {
			hints.put( HINT_READONLY, true );
		}

		if ( entityGraphQueryHint != null ) {
			hints.put( entityGraphQueryHint.getSemantic().getJpaHintName(), entityGraphQueryHint.getGraph() );
		}
	}

	protected void putIfNotNull(Map<String, Object> hints, String hintName, Enum hintValue) {
		// centralized spot to handle the decision whether to put enums directly into the hints map
		// or whether to put the enum name
		if ( hintValue != null ) {
			hints.put( hintName, hintValue );
//			hints.put( hintName, hintValue.name() );
		}
	}

	protected void putIfNotNull(Map<String, Object> hints, String hintName, Object hintValue) {
		if ( hintValue != null ) {
			hints.put( hintName, hintValue );
		}
	}

	@Override
	@SuppressWarnings("unchecked")
	public QueryImplementor setHint(String hintName, Object value) {
		getSession().checkOpen( true );
		boolean applied = false;
		try {
			if ( HINT_TIMEOUT.equals( hintName ) ) {
				applied = applyTimeoutHint( ConfigurationHelper.getInteger( value ) );
			}
			else if ( SPEC_HINT_TIMEOUT.equals( hintName ) ) {
				// convert milliseconds to seconds
				int timeout = (int)Math.round( ConfigurationHelper.getInteger( value ).doubleValue() / 1000.0 );
				applied = applyTimeoutHint( timeout );
			}
			else if ( JPA_LOCK_TIMEOUT.equals( hintName ) ) {
				applied = applyLockTimeoutHint( ConfigurationHelper.getInteger( value ) );
			}
			else if ( HINT_COMMENT.equals( hintName ) ) {
				applied = applyCommentHint( (String) value );
			}
			else if ( HINT_FETCH_SIZE.equals( hintName ) ) {
				applied = applyFetchSizeHint( ConfigurationHelper.getInteger( value ) );
			}
			else if ( HINT_CACHEABLE.equals( hintName ) ) {
				applied = applyCacheableHint( ConfigurationHelper.getBoolean( value ) );
			}
			else if ( HINT_CACHE_REGION.equals( hintName ) ) {
				applied = applyCacheRegionHint( (String) value );
			}
			else if ( HINT_READONLY.equals( hintName ) ) {
				applied = applyReadOnlyHint( ConfigurationHelper.getBoolean( value ) );
			}
			else if ( HINT_FLUSH_MODE.equals( hintName ) ) {
				applied = applyFlushModeHint( ConfigurationHelper.getFlushMode( value ) );
			}
			else if ( HINT_CACHE_MODE.equals( hintName ) ) {
				applied = applyCacheModeHint( ConfigurationHelper.getCacheMode( value ) );
			}
			else if ( JPA_SHARED_CACHE_RETRIEVE_MODE.equals( hintName ) ) {
				final CacheRetrieveMode retrieveMode = value != null ? CacheRetrieveMode.valueOf( value.toString() ) : null;
				applied = applyJpaCacheRetrieveMode( retrieveMode );
			}
			else if ( JPA_SHARED_CACHE_STORE_MODE.equals( hintName ) ) {
				final CacheStoreMode storeMode = value != null ? CacheStoreMode.valueOf( value.toString() ) : null;
				applied = applyJpaCacheStoreMode( storeMode );
			}
			else if ( QueryHints.HINT_NATIVE_LOCKMODE.equals( hintName ) ) {
				applied = applyNativeQueryLockMode( value );
			}
			else if ( hintName.startsWith( ALIAS_SPECIFIC_LOCK_MODE ) ) {
				if ( canApplyAliasSpecificLockModeHints() ) {
					// extract the alias
					final String alias = hintName.substring( ALIAS_SPECIFIC_LOCK_MODE.length() + 1 );
					// determine the LockMode
					try {
						final LockMode lockMode = LockModeTypeHelper.interpretLockMode( value );
						applyAliasSpecificLockModeHint( alias, lockMode );
					}
					catch ( Exception e ) {
						MSG_LOGGER.unableToDetermineLockModeValue( hintName, value );
						applied = false;
					}
				}
				else {
					applied = false;
				}
			}
			else if ( HINT_FETCHGRAPH.equals( hintName ) || HINT_LOADGRAPH.equals( hintName ) ) {
				if ( value instanceof RootGraph ) {
					applyGraph( (RootGraph) value, GraphSemantic.fromJpaHintName( hintName ) );
				}
				else {
					MSG_LOGGER.warnf( "The %s hint was set, but the value was not an EntityGraph!", hintName );
				}
				applied = true;
			}
			else if ( HINT_FOLLOW_ON_LOCKING.equals( hintName ) ) {
				applied = applyFollowOnLockingHint( ConfigurationHelper.getBoolean( value ) );
			}
			else if ( QueryHints.HINT_PASS_DISTINCT_THROUGH.equals( hintName ) ) {
				applied = applyPassDistinctThrough( ConfigurationHelper.getBoolean( value ) );
			}
			else {
				MSG_LOGGER.ignoringUnrecognizedQueryHint( hintName );
			}
		}
		catch ( ClassCastException e ) {
			throw new IllegalArgumentException( "Value for hint" );
		}

		if ( !applied ) {
			handleUnrecognizedHint( hintName, value );
		}

		return this;
	}

	protected void handleUnrecognizedHint(String hintName, Object value) {
		MSG_LOGGER.debugf( "Skipping unsupported query hint [%s]", hintName );
	}

	protected boolean applyJpaCacheRetrieveMode(CacheRetrieveMode mode) {
		getQueryOptions().setCacheRetrieveMode( mode );
		return true;
	}

	protected boolean applyJpaCacheStoreMode(CacheStoreMode mode) {
		getQueryOptions().setCacheStoreMode( mode );
		return true;
	}

	protected boolean applyNativeQueryLockMode(Object value) {
		if ( !isNativeQuery() ) {
			throw new IllegalStateException(
					"Illegal attempt to set lock mode on non-native query via hint; use Query#setLockMode instead"
			);
		}

		return false;
	}

	/**
	 * Apply the query timeout hint.
	 *
	 * @param timeout The timeout (in seconds!) specified as a hint
	 *
	 * @return {@code true} if the hint was "applied"
	 */
	protected boolean applyTimeoutHint(int timeout) {
		setTimeout( timeout );
		return true;
	}

	/**
	 * Apply the lock timeout (in seconds!) hint
	 *
	 * @param timeout The timeout (in seconds!) specified as a hint
	 *
	 * @return {@code true} if the hint was "applied"
	 */
	protected boolean applyLockTimeoutHint(int timeout) {
		getLockOptions().setTimeOut( timeout );
		return true;
	}

	/**
	 * Apply the comment hint.
	 *
	 * @param comment The comment specified as a hint
	 *
	 * @return {@code true} if the hint was "applied"
	 */
	protected boolean applyCommentHint(String comment) {
		setComment( comment );
		return true;
	}

	/**
	 * Apply the fetch size hint
	 *
	 * @param fetchSize The fetch size specified as a hint
	 *
	 * @return {@code true} if the hint was "applied"
	 */
	protected boolean applyFetchSizeHint(int fetchSize) {
		setFetchSize( fetchSize );
		return true;
	}

	/**
	 * Apply the cacheable (true/false) hint.
	 *
	 * @param isCacheable The value specified as hint
	 *
	 * @return {@code true} if the hint was "applied"
	 */
	protected boolean applyCacheableHint(boolean isCacheable) {
		setCacheable( isCacheable );
		return true;
	}

	/**
	 * Apply the cache region hint
	 *
	 * @param regionName The name of the cache region specified as a hint
	 *
	 * @return {@code true} if the hint was "applied"
	 */
	protected boolean applyCacheRegionHint(String regionName) {
		setCacheRegion( regionName );
		return true;
	}

	/**
	 * Apply the read-only (true/false) hint.
	 *
	 * @param isReadOnly The value specified as hint
	 *
	 * @return {@code true} if the hint was "applied"
	 */
	protected boolean applyReadOnlyHint(boolean isReadOnly) {
		setReadOnly( isReadOnly );
		return true;
	}

	/**
	 * Apply the CacheMode hint.
	 *
	 * @param cacheMode The CacheMode value specified as a hint.
	 *
	 * @return {@code true} if the hint was "applied"
	 */
	protected boolean applyCacheModeHint(CacheMode cacheMode) {
		setCacheMode( cacheMode );
		return true;
	}

	/**
	 * Apply the FlushMode hint.
	 *
	 * @param flushMode The FlushMode value specified as hint
	 *
	 * @return {@code true} if the hint was "applied"
	 */
	protected boolean applyFlushModeHint(FlushMode flushMode) {
		setHibernateFlushMode( flushMode );
		return true;
	}

	/**
	 * Can alias-specific lock modes be applied?
	 *
	 * @return {@code true} indicates they can be applied, {@code false} otherwise.
	 */
	protected boolean canApplyAliasSpecificLockModeHints() {
		// only procedure/function calls cannot i believe
		return true;
	}

	protected boolean applyLockModeTypeHint(LockModeType lockModeType) {
		getLockOptions().setLockMode( LockModeTypeHelper.getLockMode( lockModeType ) );
		return true;
	}

	protected boolean applyHibernateLockModeHint(LockMode lockMode) {
		getLockOptions().setLockMode( lockMode );
		return true;
	}

	/**
	 * Apply the alias specific lock modes.  Assumes {@link #canApplyAliasSpecificLockModeHints()} has already been
	 * called and returned {@code true}.
	 *
	 * @param alias The alias to apply the 'lockMode' to.
	 * @param lockMode The LockMode to apply.
	 */
	protected void applyAliasSpecificLockModeHint(String alias, LockMode lockMode) {
		getLockOptions().setAliasSpecificLockMode( alias, lockMode );
	}

	@Override
	public Query<R> applyGraph(RootGraph graph, GraphSemantic semantic) {
		if ( semantic == null ) {
			this.entityGraphQueryHint = null;
		}
		else {
			if ( graph == null ) {
				throw new IllegalStateException( "Semantic was non-null, but graph was null" );
			}

			applyGraph( (RootGraphImplementor<?>) graph, semantic );
		}

		return this;
	}

	/**
	 * Used from HEM code as a (hopefully temporary) means to apply a custom query plan
	 * in regards to a JPA entity graph.
	 *
	 * @param hint The entity graph hint object
	 *
	 * @deprecated (5.4) Use {@link #applyGraph} instead
	 */
	@Deprecated
	protected void applyEntityGraphQueryHint(EntityGraphQueryHint hint) {
		this.entityGraphQueryHint = hint;
	}

	/**
	 * Apply the follow-on-locking hint.
	 *
	 * @param followOnLocking The follow-on-locking strategy.
	 */
	protected boolean applyFollowOnLockingHint(Boolean followOnLocking) {
		getLockOptions().setFollowOnLocking( followOnLocking );
		return true;
	}

	/**
	 * Apply the follow-on-locking hint.
	 *
	 * @param passDistinctThrough the query passes {@code distinct} to the database
	 */
	protected boolean applyPassDistinctThrough(boolean passDistinctThrough) {
		this.passDistinctThrough = passDistinctThrough;
		return true;
	}

	/**
	 * Is the query represented here a native (SQL) query?
	 *
	 * @return {@code true} if it is a native query; {@code false} otherwise
	 */
	protected abstract boolean isNativeQuery();

	@Override
	public LockModeType getLockMode() {
		getSession().checkOpen( false );
		if ( !isSelect() ) {
			throw new IllegalStateException( "Illegal attempt to get lock mode on a non-SELECT query" );
		}
		return LockModeTypeHelper.getLockModeType( getQueryOptions().getLockOptions().getLockMode() );
	}

	@Override
	@SuppressWarnings("unchecked")
	public <T> T unwrap(Class<T> cls) {
		if ( cls.isInstance( getSession() ) ) {
			return (T) getSession();
		}
		if ( cls.isInstance( getParameterMetadata() ) ) {
			return (T) getParameterMetadata();
		}
		if ( cls.isInstance( getQueryParameterBindings() ) ) {
			return (T) getQueryParameterBindings();
		}
		if ( cls.isInstance( this ) ) {
			return (T) this;
		}

		throw new HibernateException( "Could not unwrap this [" + toString() + "] as requested Java type [" + cls.getName() + "]" );
//		throw new IllegalArgumentException( "Could not unwrap this [" + toString() + "] as requested Java type [" + cls.getName() + "]" );
	}

	public QueryParameters getQueryParameters() {
		throw new NotYetImplementedFor6Exception( getClass() );
//		final String expandedQuery = getQueryParameterBindings().expandListValuedParameters( getQueryString(), getSession() );
//		return makeQueryParametersForExecution( expandedQuery );
	}

//	protected QueryParameters makeQueryParametersForExecution(String hql) {
//		final HQLQueryPlan entityGraphHintedQueryPlan;
//		if ( entityGraphQueryHint == null) {
//			entityGraphHintedQueryPlan = null;
//		}
//		else {
//			entityGraphHintedQueryPlan = new HQLQueryPlan(
//					hql,
//					false,
//					getSession().getLoadQueryInfluencers().getEnabledFilters(),
//					getSession().getFactory(),
//					entityGraphQueryHint
//			);
//		}
//
//		final QueryParameters queryParameters = new QueryParameters(
//				getQueryParameterBindings(),
//				getLockOptions(),
//				queryOptions,
//				null,
//				optionalObject,
//				optionalEntityName,
//				optionalId,
//				resultTransformer
//		);
//		queryParameters.setQueryPlan( entityGraphHintedQueryPlan );
//		if ( passDistinctThrough != null ) {
//			queryParameters.setPassDistinctThrough( passDistinctThrough );
//		}
//		return queryParameters;
//	}

	private FlushMode sessionFlushMode;
	private CacheMode sessionCacheMode;

	protected void beforeQuery() {
		if ( optionalId == null ) {
			getQueryParameterBindings().validate();
		}

		assert sessionFlushMode == null;
		assert sessionCacheMode == null;

		final FlushMode flushMode = getQueryOptions().getFlushMode();
		if ( flushMode != null ) {
			sessionFlushMode = getSession().getHibernateFlushMode();
			getSession().setHibernateFlushMode( flushMode );
		}
<<<<<<< HEAD

		final CacheMode effectiveCacheMode = CacheMode.fromJpaModes( queryOptions.getCacheRetrieveMode(), queryOptions.getCacheStoreMode() );
		sessionCacheMode = getSession().getCacheMode();
		getSession().setCacheMode( effectiveCacheMode );
=======
		if ( entityGraphQueryHint != null && entityGraphQueryHint.getSemantic() == GraphSemantic.FETCH ) {
			getProducer().setFetchGraphLoadContext( entityGraphQueryHint.getGraph() );
		}
>>>>>>> ddb81051
	}

	protected void afterQuery() {
		if ( sessionFlushMode != null ) {
			getSession().setHibernateFlushMode( sessionFlushMode );
			sessionFlushMode = null;
		}
		if ( sessionCacheMode != null ) {
			getSession().setCacheMode( sessionCacheMode );
			sessionCacheMode = null;
		}
		getProducer().setFetchGraphLoadContext( null );
	}

	@Override
	public ScrollableResultsImplementor scroll() {
		return scroll( getSession().getJdbcServices().getJdbcEnvironment().getDialect().defaultScrollMode() );
	}

	@Override
	public ScrollableResultsImplementor scroll(ScrollMode scrollMode) {
		beforeQuery();
		try {
			return doScroll( scrollMode );
		}
		finally {
			afterQuery();
		}
	}

	protected ScrollableResultsImplementor doScroll(ScrollMode scrollMode) {
		throw new NotYetImplementedFor6Exception( getClass() );

//		if ( getMaxResults() == 0 ) {
//			return EmptyScrollableResults.INSTANCE;
//		}
//
//		final String query = getQueryParameterBindings().expandListValuedParameters( getQueryString(), getSession() );
//		QueryParameters queryParameters = makeQueryParametersForExecution( query );
//		queryParameters.setScrollMode( scrollMode );
//		return getSession().scroll( query, queryParameters );
	}

	@Override
	@SuppressWarnings("unchecked")
	public Stream<R> stream() {
		if (getMaxResults() == 0){
			final Spliterator<R> spliterator = Spliterators.emptySpliterator();
			return StreamSupport.stream( spliterator, false );
		}
		final ScrollableResultsImplementor scrollableResults = scroll( ScrollMode.FORWARD_ONLY );
		final ScrollableResultsIterator<R> iterator = new ScrollableResultsIterator<>( scrollableResults );
		final Spliterator<R> spliterator = Spliterators.spliteratorUnknownSize( iterator, Spliterator.NONNULL );

		final Stream<R> stream = StreamSupport.stream( spliterator, false );
		stream.onClose( scrollableResults::close );

		return stream;
	}

	@Override
	public Optional<R> uniqueResultOptional() {
		return Optional.ofNullable( uniqueResult() );
	}

	@Override
	public List<R> list() {
		beforeQuery();
		try {
			return doList();
		}
		catch (TypeMismatchException e) {
			throw new IllegalArgumentException( e );
		}
		catch (HibernateException he) {
			throw getExceptionConverter().convert( he, getLockOptions() );
		}
		finally {
			afterQuery();
		}
	}

	protected boolean isCallable() {
		return false;
	}

	@SuppressWarnings("unchecked")
	protected List<R> doList() {
		throw new NotYetImplementedFor6Exception( getClass() );

//		if ( getMaxResults() == 0 ) {
//			return Collections.EMPTY_LIST;
//		}
//		if ( lockOptions.getLockMode() != null && lockOptions.getLockMode() != LockMode.NONE ) {
//			if ( !getSession().isTransactionInProgress() ) {
//				throw new TransactionRequiredException( "no transaction is in progress" );
//			}
//		}
//
//		final String expandedQuery = getQueryParameterBindings().expandListValuedParameters( getQueryString(), getSession() );
//		return getSession().list(
//				expandedQuery,
//				makeQueryParametersForExecution( expandedQuery )
//		);
	}

	protected abstract QueryParameterBindings getQueryParameterBindings();

	@Override
	public R uniqueResult() {
		return uniqueElement( list() );
	}

	@Override
	public R getSingleResult() {
		try {
			final List<R> list = list();
			if ( list.size() == 0 ) {
				throw new NoResultException( "No entity found for query" );
			}
			return uniqueElement( list );
		}
		catch ( HibernateException e ) {
			throw getExceptionConverter().convert( e, getLockOptions() );
		}
	}

	public static <R> R uniqueElement(List<R> list) throws NonUniqueResultException {
		int size = list.size();
		if ( size == 0 ) {
			return null;
		}
		R first = list.get( 0 );
		for ( int i = 1; i < size; i++ ) {
			if ( list.get( i ) != first ) {
				throw new NonUniqueResultException( list.size() );
			}
		}
		return first;
	}

	@Override
	public int executeUpdate() throws HibernateException {
		getSession().checkTransactionNeededForUpdateOperation( "Executing an update/delete query" );

		beforeQuery();
		try {
			return doExecuteUpdate();
		}
		catch( TypeMismatchException e ) {
			throw new IllegalArgumentException( e );
		}
		catch ( HibernateException e) {
			throw getExceptionConverter().convert( e );
		}
		finally {
			afterQuery();
		}
	}

	protected int doExecuteUpdate() {
		throw new NotYetImplementedFor6Exception( getClass() );

//		final String expandedQuery = getQueryParameterBindings().expandListValuedParameters( getQueryString(), getSession() );
//		return getSession().executeUpdate(
//				expandedQuery,
//				makeQueryParametersForExecution( expandedQuery )
//		);
	}

	protected String resolveEntityName(Object val) {
		if ( val == null ) {
			throw new IllegalArgumentException( "entity for parameter binding cannot be null" );
		}
		return getSession().bestGuessEntityName( val );
	}

	@Override
	public void setOptionalEntityName(String optionalEntityName) {
		this.optionalEntityName = optionalEntityName;
	}

	@Override
	public void setOptionalId(Serializable optionalId) {
		this.optionalId = optionalId;
	}

	@Override
	public void setOptionalObject(Object optionalObject) {
		this.optionalObject = optionalObject;
	}

	private boolean isSelect() {
		throw new NotYetImplementedFor6Exception( getClass() );

//		return getSession().getFactory().getQueryInterpretationCache()
//				.getHQLQueryPlan( getQueryString(), false, Collections.<String, Filter>emptyMap() )
//				.isSelect();
	}

	protected ExceptionConverter getExceptionConverter(){
		return producer.getExceptionConverter();
	}

	private boolean isRegisteredAsBasicType(Class cl) {
		return producer.getFactory().getTypeConfiguration().getBasicTypeRegistry().getRegisteredType( cl.getName() ) != null;
	}
}<|MERGE_RESOLUTION|>--- conflicted
+++ resolved
@@ -1364,16 +1364,15 @@
 			sessionFlushMode = getSession().getHibernateFlushMode();
 			getSession().setHibernateFlushMode( flushMode );
 		}
-<<<<<<< HEAD
 
 		final CacheMode effectiveCacheMode = CacheMode.fromJpaModes( queryOptions.getCacheRetrieveMode(), queryOptions.getCacheStoreMode() );
-		sessionCacheMode = getSession().getCacheMode();
-		getSession().setCacheMode( effectiveCacheMode );
-=======
+		if( effectiveCacheMode != null) {
+			sessionCacheMode = getSession().getCacheMode();
+			getSession().setCacheMode( effectiveCacheMode );
+		}
 		if ( entityGraphQueryHint != null && entityGraphQueryHint.getSemantic() == GraphSemantic.FETCH ) {
-			getProducer().setFetchGraphLoadContext( entityGraphQueryHint.getGraph() );
-		}
->>>>>>> ddb81051
+			getSession().setFetchGraphLoadContext( entityGraphQueryHint.getGraph() );
+		}
 	}
 
 	protected void afterQuery() {
@@ -1385,7 +1384,7 @@
 			getSession().setCacheMode( sessionCacheMode );
 			sessionCacheMode = null;
 		}
-		getProducer().setFetchGraphLoadContext( null );
+		getSession().setFetchGraphLoadContext( null );
 	}
 
 	@Override
