/*
 * Hibernate, Relational Persistence for Idiomatic Java
 *
 * Copyright (c) 2010, Red Hat Inc. or third-party contributors as
 * indicated by the @author tags or express copyright attribution
 * statements applied by the authors.  All third-party contributions are
 * distributed under license by Red Hat Inc.
 *
 * This copyrighted material is made available to anyone wishing to use, modify,
 * copy, or redistribute it subject to the terms and conditions of the GNU
 * Lesser General Public License, as published by the Free Software Foundation.
 *
 * This program is distributed in the hope that it will be useful,
 * but WITHOUT ANY WARRANTY; without even the implied warranty of MERCHANTABILITY
 * or FITNESS FOR A PARTICULAR PURPOSE.  See the GNU Lesser General Public License
 * for more details.
 *
 * You should have received a copy of the GNU Lesser General Public License
 * along with this distribution; if not, write to:
 * Free Software Foundation, Inc.
 * 51 Franklin Street, Fifth Floor
 * Boston, MA  02110-1301  USA
 */
package org.hibernate.cfg;
import java.util.Set;
<<<<<<< HEAD
import org.hibernate.util.xml.XmlDocument;
=======

import org.hibernate.internal.util.xml.XmlDocument;
>>>>>>> 0b10334e

/**
 * Represents a mapping queued for delayed processing to await
 * processing of an extends entity upon which it depends.
 *
 * @author Steve Ebersole
 */
public class ExtendsQueueEntry {
	private final String explicitName;
	private final String mappingPackage;
	private final XmlDocument metadataXml;
	private final Set<String> entityNames;

	public ExtendsQueueEntry(String explicitName, String mappingPackage, XmlDocument metadataXml, Set<String> entityNames) {
		this.explicitName = explicitName;
		this.mappingPackage = mappingPackage;
		this.metadataXml = metadataXml;
		this.entityNames = entityNames;
	}

	public String getExplicitName() {
		return explicitName;
	}

	public String getMappingPackage() {
		return mappingPackage;
	}

	public XmlDocument getMetadataXml() {
		return metadataXml;
	}

	public Set<String> getEntityNames() {
		return entityNames;
	}
}<|MERGE_RESOLUTION|>--- conflicted
+++ resolved
@@ -22,13 +22,9 @@
  * Boston, MA  02110-1301  USA
  */
 package org.hibernate.cfg;
+
 import java.util.Set;
-<<<<<<< HEAD
-import org.hibernate.util.xml.XmlDocument;
-=======
-
 import org.hibernate.internal.util.xml.XmlDocument;
->>>>>>> 0b10334e
 
 /**
  * Represents a mapping queued for delayed processing to await
