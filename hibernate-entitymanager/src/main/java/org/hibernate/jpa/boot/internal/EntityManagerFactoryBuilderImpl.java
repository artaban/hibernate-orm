--- conflicted
+++ resolved
@@ -108,7 +108,6 @@
 import org.hibernate.jpa.boot.scan.spi.ScanResult;
 import org.hibernate.jpa.boot.scan.spi.Scanner;
 import org.hibernate.jpa.spi.IdentifierGeneratorStrategyProvider;
-import org.hibernate.metamodel.Metadata;
 import org.hibernate.metamodel.MetadataBuilder;
 import org.hibernate.metamodel.SessionFactoryBuilder;
 import org.hibernate.metamodel.internal.source.annotations.util.JPADotNames;
@@ -928,20 +927,11 @@
 				jaccService.addPermission( grantedPermission );
 			}
 
-<<<<<<< HEAD
 			final Object strategyProviderValue = configurationValues.get( AvailableSettings.IDENTIFIER_GENERATOR_STRATEGY_PROVIDER );
 			final IdentifierGeneratorStrategyProvider strategyProvider = strategyProviderValue == null
 					? null
 					: serviceRegistry.getService( StrategySelector.class )
 					.resolveStrategy( IdentifierGeneratorStrategyProvider.class, strategyProviderValue );
-=======
-		return ( (ClassLoaderServiceImpl) classLoaderService ).withTccl(
-				new ClassLoaderServiceImpl.Work<EntityManagerFactoryImpl>() {
-					@Override
-					public EntityManagerFactoryImpl perform() {
-						hibernateConfiguration = buildHibernateConfiguration( serviceRegistry );
-						JpaSchemaGenerator.performGeneration( hibernateConfiguration, serviceRegistry );
->>>>>>> 4213e3c1
 
 			if ( strategyProvider != null ) {
 				for ( Map.Entry<String,Class<?>> entry : strategyProvider.getStrategies().entrySet() ) {
@@ -990,7 +980,6 @@
 				throw persistenceException( "Unable to build Hibernate SessionFactory", e );
 			}
 
-<<<<<<< HEAD
 			return new EntityManagerFactoryImpl(
 					persistenceUnit.getName(),
 					sessionFactory,
@@ -1005,7 +994,7 @@
 						@Override
 						public EntityManagerFactoryImpl perform() {
 							hibernateConfiguration = buildHibernateConfiguration( serviceRegistry );
-
+							JpaSchemaGenerator.performGeneration( hibernateConfiguration, serviceRegistry );
 							SessionFactoryImplementor sessionFactory;
 							try {
 								sessionFactory = (SessionFactoryImplementor) hibernateConfiguration.buildSessionFactory(
@@ -1030,16 +1019,6 @@
 									hibernateConfiguration
 							);
 						}
-=======
-						// NOTE : passing cfg is temporary until
-						return new EntityManagerFactoryImpl(
-								persistenceUnit.getName(),
-								sessionFactory,
-								settings,
-								configurationValues,
-								hibernateConfiguration
-						);
->>>>>>> 4213e3c1
 					}
 			);
 		}
