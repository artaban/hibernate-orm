/*
 * Hibernate, Relational Persistence for Idiomatic Java
 *
 * Copyright (c) 2008-2011, Red Hat Inc. or third-party contributors as
 * indicated by the @author tags or express copyright attribution
 * statements applied by the authors.  All third-party contributions are
 * distributed under license by Red Hat Inc.
 *
 * This copyrighted material is made available to anyone wishing to use, modify,
 * copy, or redistribute it subject to the terms and conditions of the GNU
 * Lesser General Public License, as published by the Free Software Foundation.
 *
 * This program is distributed in the hope that it will be useful,
 * but WITHOUT ANY WARRANTY; without even the implied warranty of MERCHANTABILITY
 * or FITNESS FOR A PARTICULAR PURPOSE.  See the GNU Lesser General Public License
 * for more details.
 *
 * You should have received a copy of the GNU Lesser General Public License
 * along with this distribution; if not, write to:
 * Free Software Foundation, Inc.
 * 51 Franklin Street, Fifth Floor
 * Boston, MA  02110-1301  USA
 */
package org.hibernate.loader.custom;

import java.sql.ResultSet;
import java.sql.ResultSetMetaData;
import java.sql.SQLException;
import java.util.ArrayList;
import java.util.HashSet;
import java.util.List;
import java.util.Map;
import java.util.Set;

import org.hibernate.HibernateException;
import org.hibernate.LockMode;
import org.hibernate.LockOptions;
import org.hibernate.QueryException;
import org.hibernate.ScrollableResults;
import org.hibernate.Session;
import org.hibernate.dialect.Dialect;
import org.hibernate.engine.spi.QueryParameters;
import org.hibernate.engine.spi.SessionFactoryImplementor;
import org.hibernate.engine.spi.SessionImplementor;
import org.hibernate.hql.internal.HolderInstantiator;
import org.hibernate.internal.util.StringHelper;
import org.hibernate.internal.util.collections.ArrayHelper;
import org.hibernate.loader.CollectionAliases;
import org.hibernate.loader.EntityAliases;
import org.hibernate.loader.Loader;
import org.hibernate.loader.spi.AfterLoadAction;
import org.hibernate.persister.collection.CollectionPersister;
import org.hibernate.persister.collection.QueryableCollection;
import org.hibernate.persister.entity.Loadable;
import org.hibernate.persister.entity.Queryable;
import org.hibernate.transform.ResultTransformer;
import org.hibernate.type.CollectionType;
import org.hibernate.type.EntityType;
import org.hibernate.type.Type;


/**
 * Extension point for loaders which use a SQL result set with "unexpected" column aliases.
 *
 * @author Gavin King
 * @author Steve Ebersole
 */
public class CustomLoader extends Loader {

	// Currently *not* cachable if autodiscover types is in effect (e.g. "select * ...")

	private final String sql;
	private final Set querySpaces = new HashSet();
	private final Map namedParameterBindPoints;

	private final Queryable[] entityPersisters;
	private final int[] entiytOwners;
	private final EntityAliases[] entityAliases;

	private final QueryableCollection[] collectionPersisters;
	private final int[] collectionOwners;
	private final CollectionAliases[] collectionAliases;

	private final LockMode[] lockModes;

	private boolean[] includeInResultRow;
	private final ResultRowProcessor rowProcessor;

	// this is only needed (afaict) for processing results from the query cache;
	// however, this cannot possibly work in the case of discovered types...
	private Type[] resultTypes;

	// this is only needed (afaict) for ResultTransformer processing...
	private String[] transformerAliases;

	public CustomLoader(CustomQuery customQuery, SessionFactoryImplementor factory) {
		super( factory );

		this.sql = customQuery.getSQL();
		this.querySpaces.addAll( customQuery.getQuerySpaces() );
		this.namedParameterBindPoints = customQuery.getNamedParameterBindPoints();

		List<Queryable> entityPersisters = new ArrayList<Queryable>();
		List<Integer> entityOwners = new ArrayList<Integer>();
		List<EntityAliases> entityAliases = new ArrayList<EntityAliases>();

		List<QueryableCollection> collectionPersisters = new ArrayList<QueryableCollection>();
		List collectionOwners = new ArrayList();
		List<CollectionAliases> collectionAliases = new ArrayList<CollectionAliases>();

		List<LockMode> lockModes = new ArrayList<LockMode>();
		List resultColumnProcessors = new ArrayList();
		List nonScalarReturnList = new ArrayList();
		List resultTypes = new ArrayList();
		List specifiedAliases = new ArrayList();
		int returnableCounter = 0;
		boolean hasScalars = false;

		List includeInResultRowList = new ArrayList();
		for ( Return rtn : customQuery.getCustomQueryReturns() ) {
			switch ( rtn.getNature() ) {
				case SCALAR:
					ScalarReturn scalarRtn = (ScalarReturn) rtn;
					resultTypes.add( scalarRtn.getType() );
					specifiedAliases.add( scalarRtn.getColumnAlias() );
					resultColumnProcessors.add(
							new ScalarResultColumnProcessor(
									StringHelper.unquote( scalarRtn.getColumnAlias(), factory.getDialect() ),
									scalarRtn.getType()
							)
					);
					includeInResultRowList.add( true );
					hasScalars = true;
					break;
				case ROOT:
					RootReturn rootRtn = (RootReturn) rtn;
					Queryable persister = (Queryable) factory.getEntityPersister( rootRtn.getEntityName() );
					entityPersisters.add( persister );
					lockModes.add( ( rootRtn.getLockMode() ) );
					resultColumnProcessors.add( new NonScalarResultColumnProcessor( returnableCounter++ ) );
					nonScalarReturnList.add( rtn );
					entityOwners.add( -1 );
					resultTypes.add( persister.getType() );
					specifiedAliases.add( rootRtn.getAlias() );
					entityAliases.add( rootRtn.getEntityAliases() );
					ArrayHelper.addAll( querySpaces, persister.getQuerySpaces() );
					includeInResultRowList.add( true );
					break;
				case COLLECTION:
					CollectionReturn collRtn = (CollectionReturn) rtn;
					String role = collRtn.getOwnerEntityName() + "." + collRtn.getOwnerProperty();
					QueryableCollection collectionPersister = (QueryableCollection) factory.getCollectionPersister( role );
					collectionPersisters.add( collectionPersister );
					lockModes.add( collRtn.getLockMode() );
					resultColumnProcessors.add( new NonScalarResultColumnProcessor( returnableCounter++ ) );
					nonScalarReturnList.add( rtn );
					collectionOwners.add( -1 );
					resultTypes.add( collectionPersister.getType() );
					specifiedAliases.add( collRtn.getAlias() );
					collectionAliases.add( collRtn.getCollectionAliases() );
					// determine if the collection elements are entities...
					Type elementType = collectionPersister.getElementType();
					if ( elementType.isEntityType() ) {
						Queryable elementPersister = (Queryable) ( (EntityType) elementType ).getAssociatedJoinable(
								factory
						);
						entityPersisters.add( elementPersister );
						entityOwners.add( -1 );
						entityAliases.add( collRtn.getElementEntityAliases() );
						ArrayHelper.addAll( querySpaces, elementPersister.getQuerySpaces() );
					}
					includeInResultRowList.add( true );
					break;
				case COLLECTION_FETCH:
					CollectionFetchReturn collectionFetchReturn = (CollectionFetchReturn) rtn;
					NonScalarReturn ownerDescriptor = collectionFetchReturn.getOwner();
					int ownerIndex = nonScalarReturnList.indexOf( ownerDescriptor );
					collectionOwners.add( ownerIndex );
					lockModes.add( collectionFetchReturn.getLockMode() );
					Queryable ownerPersister = determineAppropriateOwnerPersister( ownerDescriptor );
					role = ownerPersister.getEntityName() + '.' + collectionFetchReturn.getOwnerProperty();
					collectionPersister = (QueryableCollection) factory.getCollectionPersister( role );
					collectionPersisters.add( collectionPersister );
					nonScalarReturnList.add( rtn );
					specifiedAliases.add( collectionFetchReturn.getAlias() );
					collectionAliases.add( collectionFetchReturn.getCollectionAliases() );
					// determine if the collection elements are entities...
					elementType = collectionPersister.getElementType();
					if ( elementType.isEntityType() ) {
						Queryable elementPersister = (Queryable) ( (EntityType) elementType ).getAssociatedJoinable(
								factory
						);
						entityPersisters.add( elementPersister );
						entityOwners.add( ownerIndex );
						entityAliases.add( collectionFetchReturn.getElementEntityAliases() );
						ArrayHelper.addAll( querySpaces, elementPersister.getQuerySpaces() );
					}
					includeInResultRowList.add( false );
					break;
				case ENTITY_FETCH:

					EntityFetchReturn fetchRtn = (EntityFetchReturn) rtn;
					ownerDescriptor = fetchRtn.getOwner();
					ownerIndex = nonScalarReturnList.indexOf( ownerDescriptor );
					entityOwners.add( ownerIndex );
					lockModes.add( fetchRtn.getLockMode() );
					ownerPersister = determineAppropriateOwnerPersister( ownerDescriptor );
					EntityType fetchedType = (EntityType) ownerPersister.getPropertyType( fetchRtn.getOwnerProperty() );
					String entityName = fetchedType.getAssociatedEntityName( getFactory() );
					persister = (Queryable) factory.getEntityPersister( entityName );
					entityPersisters.add( persister );
					nonScalarReturnList.add( rtn );
					specifiedAliases.add( fetchRtn.getAlias() );
					entityAliases.add( fetchRtn.getEntityAliases() );
					ArrayHelper.addAll( querySpaces, persister.getQuerySpaces() );
					includeInResultRowList.add( false );
					break;
				default:
					throw new HibernateException( "unexpected custom query return type : " + rtn.getClass().getName() );
			}
		}

		this.entityPersisters = entityPersisters.toArray( new Queryable[ entityPersisters.size() ]);

		this.entiytOwners = ArrayHelper.toIntArray( entityOwners );
		this.entityAliases = entityAliases.toArray( new EntityAliases[ entityAliases.size() ] );

		this.collectionPersisters = collectionPersisters.toArray( new QueryableCollection[ collectionPersisters.size() ] );
		this.collectionOwners = ArrayHelper.toIntArray( collectionOwners );
		this.collectionAliases = collectionAliases.toArray( new CollectionAliases[ collectionAliases.size() ] );
		this.lockModes = lockModes.toArray( new LockMode[ lockModes.size() ] );
		this.resultTypes = ArrayHelper.toTypeArray( resultTypes );
		this.transformerAliases = ArrayHelper.toStringArray( specifiedAliases );

		this.rowProcessor = new ResultRowProcessor(
				hasScalars,
		        ( ResultColumnProcessor[] ) resultColumnProcessors.toArray( new ResultColumnProcessor[ resultColumnProcessors.size() ] )
		);

		this.includeInResultRow = ArrayHelper.toBooleanArray( includeInResultRowList );
	}

	private Queryable determineAppropriateOwnerPersister(NonScalarReturn ownerDescriptor) {
		String entityName = null;
		switch ( ownerDescriptor.getNature() ) {
			case ROOT:
				entityName = ( (RootReturn) ownerDescriptor ).getEntityName();
				break;
			case COLLECTION:
				CollectionReturn collRtn = (CollectionReturn) ownerDescriptor;
				String role = collRtn.getOwnerEntityName() + "." + collRtn.getOwnerProperty();
				CollectionPersister collectionPersister = getFactory().getCollectionPersister( role );
				EntityType entityOwnerType = (EntityType) collectionPersister.getElementType();
				entityName = entityOwnerType.getAssociatedEntityName( getFactory() );
				break;
			case ENTITY_FETCH:
			case COLLECTION_FETCH:
				FetchReturn fetchRtn = (FetchReturn) ownerDescriptor;
				Queryable persister = determineAppropriateOwnerPersister( fetchRtn.getOwner() );
				Type ownerType = persister.getPropertyType( fetchRtn.getOwnerProperty() );
				if ( ownerType.isEntityType() ) {
					entityName = ( (EntityType) ownerType ).getAssociatedEntityName( getFactory() );
				}
				else if ( ownerType.isCollectionType() ) {
					Type ownerCollectionElementType = ( (CollectionType) ownerType ).getElementType( getFactory() );
					if ( ownerCollectionElementType.isEntityType() ) {
						entityName = ( (EntityType) ownerCollectionElementType ).getAssociatedEntityName( getFactory() );
					}
				}
				break;
			default:
				throw new HibernateException( "Could not determine fetch owner : " + ownerDescriptor );
		}
		return ( Queryable ) getFactory().getEntityPersister( entityName );
	}

	@Override
    protected String getQueryIdentifier() {
		return sql;
	}

	@Override
    public String getSQLString() {
		return sql;
	}

	public Set getQuerySpaces() {
		return querySpaces;
	}

	@Override
    protected LockMode[] getLockModes(LockOptions lockOptions) {
		return lockModes;
	}

	@Override
    protected Loadable[] getEntityPersisters() {
		return entityPersisters;
	}

	@Override
    protected CollectionPersister[] getCollectionPersisters() {
		return collectionPersisters;
	}

	@Override
    protected int[] getCollectionOwners() {
		return collectionOwners;
	}

	@Override
    protected int[] getOwners() {
		return entiytOwners;
	}

	public List list(SessionImplementor session, QueryParameters queryParameters) throws HibernateException {
		return list( session, queryParameters, querySpaces, resultTypes );
	}

	@Override
	protected String applyLocks(
			String sql,
			QueryParameters parameters,
			Dialect dialect,
			List<AfterLoadAction> afterLoadActions) throws QueryException {
		final LockOptions lockOptions = parameters.getLockOptions();
		if ( lockOptions == null ||
				( lockOptions.getLockMode() == LockMode.NONE && lockOptions.getAliasLockCount() == 0 ) ) {
			return sql;
		}

		// user is request locking, lets see if we can apply locking directly to the SQL...

		// 		some dialects wont allow locking with paging...
		afterLoadActions.add(
				new AfterLoadAction() {
					private final LockOptions originalLockOptions = lockOptions.makeCopy();
					@Override
					public void afterLoad(SessionImplementor session, Object entity, Loadable persister) {
						( (Session) session ).buildLockRequest( originalLockOptions ).lock( persister.getEntityName(), entity );
					}
				}
		);
		parameters.getLockOptions().setLockMode( LockMode.READ );

		return sql;
	}

	public ScrollableResults scroll(
			final QueryParameters queryParameters,
			final SessionImplementor session) throws HibernateException {
		return scroll(
				queryParameters,
				resultTypes,
				getHolderInstantiator( queryParameters.getResultTransformer(), getReturnAliasesForTransformer() ),
				session
		);
	}

	static private HolderInstantiator getHolderInstantiator(ResultTransformer resultTransformer, String[] queryReturnAliases) {
		return resultTransformer == null ? HolderInstantiator.NOOP_INSTANTIATOR : new HolderInstantiator(
				resultTransformer,
				queryReturnAliases
		);
	}

	@Override
    protected String[] getResultRowAliases() {
		return transformerAliases;
	}

	@Override
    protected ResultTransformer resolveResultTransformer(ResultTransformer resultTransformer) {
		return HolderInstantiator.resolveResultTransformer( null, resultTransformer );
	}

	@Override
    protected boolean[] includeInResultRow() {
		return includeInResultRow;
	}

	@Override
    protected Object getResultColumnOrRow(
			Object[] row,
	        ResultTransformer transformer,
	        ResultSet rs,
	        SessionImplementor session) throws SQLException, HibernateException {
		return rowProcessor.buildResultRow( row, rs, transformer != null, session );
	}

	@Override
    protected Object[] getResultRow(Object[] row, ResultSet rs, SessionImplementor session)
			throws SQLException, HibernateException {
		return rowProcessor.buildResultRow( row, rs, session );
	}

	@Override
    protected List getResultList(List results, ResultTransformer resultTransformer) throws QueryException {
		// meant to handle dynamic instantiation queries...(Copy from QueryLoader)
		HolderInstantiator holderInstantiator = HolderInstantiator.getHolderInstantiator(
				null,
				resultTransformer,
				getReturnAliasesForTransformer()
		);
		if ( holderInstantiator.isRequired() ) {
			for ( int i = 0, size = results.size(); i < size; i++ ) {
				Object[] row = ( Object[] ) results.get( i );
				Object result = holderInstantiator.instantiate(row);
				results.set( i, result );
			}

			return resultTransformer.transformList(results);
		}
		else {
			return results;
		}
	}

	private String[] getReturnAliasesForTransformer() {
		return transformerAliases;
	}

	@Override
    protected EntityAliases[] getEntityAliases() {
		return entityAliases;
	}

	@Override
    protected CollectionAliases[] getCollectionAliases() {
		return collectionAliases;
	}

	@Override
    public int[] getNamedParameterLocs(String name) throws QueryException {
		Object loc = namedParameterBindPoints.get( name );
		if ( loc == null ) {
			throw new QueryException(
					"Named parameter does not appear in Query: " + name,
					sql
			);
		}
<<<<<<< HEAD
		return Integer.class.isInstance( loc ) ? new int[] {Integer.class.cast( loc )} : ArrayHelper.toIntArray( (List)loc );
=======
		if ( loc instanceof Integer ) {
			return new int[] { (Integer) loc };
		}
		else {
			return ArrayHelper.toIntArray( ( List ) loc );
		}
>>>>>>> 899b306f
	}


	public class ResultRowProcessor {
		private final boolean hasScalars;
		private ResultColumnProcessor[] columnProcessors;

		public ResultRowProcessor(boolean hasScalars, ResultColumnProcessor[] columnProcessors) {
			this.hasScalars = hasScalars || ( columnProcessors == null || columnProcessors.length == 0 );
			this.columnProcessors = columnProcessors;
		}

		public void prepareForAutoDiscovery(Metadata metadata) throws SQLException {
			if ( columnProcessors == null || columnProcessors.length == 0 ) {
				int columns = metadata.getColumnCount();
				columnProcessors = new ResultColumnProcessor[ columns ];
				for ( int i = 1; i <= columns; i++ ) {
					columnProcessors[ i - 1 ] = new ScalarResultColumnProcessor( i );
				}

			}
		}

		/**
		 * Build a logical result row.
		 * <p/>
		 * At this point, Loader has already processed all non-scalar result data.  We
		 * just need to account for scalar result data here...
		 *
		 * @param data Entity data defined as "root returns" and already handled by the
		 * normal Loader mechanism.
		 * @param resultSet The JDBC result set (positioned at the row currently being processed).
		 * @param hasTransformer Does this query have an associated {@link ResultTransformer}
		 * @param session The session from which the query request originated.
		 * @return The logical result row
		 * @throws SQLException
		 * @throws HibernateException
		 */
		public Object buildResultRow(
				Object[] data,
				ResultSet resultSet,
				boolean hasTransformer,
				SessionImplementor session) throws SQLException, HibernateException {
			Object[] resultRow = buildResultRow( data, resultSet, session );
			return ( hasTransformer )
			       ? resultRow
			       : ( resultRow.length == 1 )
			         ? resultRow[0]
			         : resultRow;
		}
		public Object[] buildResultRow(
				Object[] data,
				ResultSet resultSet,
				SessionImplementor session) throws SQLException, HibernateException {
			Object[] resultRow;
			if ( !hasScalars ) {
				resultRow = data;
			}
			else {
				// build an array with indices equal to the total number
				// of actual returns in the result Hibernate will return
				// for this query (scalars + non-scalars)
				resultRow = new Object[ columnProcessors.length ];
				for ( int i = 0; i < columnProcessors.length; i++ ) {
					resultRow[i] = columnProcessors[i].extract( data, resultSet, session );
				}
			}

			return resultRow;
		}
	}

	private static interface ResultColumnProcessor {
		public Object extract(Object[] data, ResultSet resultSet, SessionImplementor session) throws SQLException, HibernateException;
		public void performDiscovery(Metadata metadata, List<Type> types, List<String> aliases) throws SQLException, HibernateException;
	}

	public class NonScalarResultColumnProcessor implements ResultColumnProcessor {
		private final int position;

		public NonScalarResultColumnProcessor(int position) {
			this.position = position;
		}

		@Override
		public Object extract(
				Object[] data,
				ResultSet resultSet,
				SessionImplementor session) throws SQLException, HibernateException {
			return data[ position ];
		}

		@Override
		public void performDiscovery(Metadata metadata, List<Type> types, List<String> aliases) {
		}

	}

	public class ScalarResultColumnProcessor implements ResultColumnProcessor {
		private int position = -1;
		private String alias;
		private Type type;

		public ScalarResultColumnProcessor(int position) {
			this.position = position;
		}

		public ScalarResultColumnProcessor(String alias, Type type) {
			this.alias = alias;
			this.type = type;
		}

		@Override
		public Object extract(
				Object[] data,
				ResultSet resultSet,
				SessionImplementor session) throws SQLException, HibernateException {
			return type.nullSafeGet( resultSet, alias, session, null );
		}

		@Override
		public void performDiscovery(Metadata metadata, List<Type> types, List<String> aliases) throws SQLException {
			if ( alias == null ) {
				alias = metadata.getColumnName( position );
			}
			else if ( position < 0 ) {
				position = metadata.resolveColumnPosition( alias );
			}
			if ( type == null ) {
				type = metadata.getHibernateType( position );
			}
			types.add( type );
			aliases.add( alias );
		}
	}

	@Override
    protected void autoDiscoverTypes(ResultSet rs) {
		try {
			Metadata metadata = new Metadata( getFactory(), rs );
			rowProcessor.prepareForAutoDiscovery( metadata );

			List<String> aliases = new ArrayList<String>();
			List<Type> types = new ArrayList<Type>();
			for ( int i = 0; i < rowProcessor.columnProcessors.length; i++ ) {
				rowProcessor.columnProcessors[i].performDiscovery( metadata, types, aliases );
			}

			// lets make sure we did not end up with duplicate aliases.  this can occur when the user supplied query
			// did not rename same-named columns.  e.g.:
			//		select u.username, u2.username from t_user u, t_user u2 ...
			//
			// the above will lead to an unworkable situation in most cases (the difference is how the driver/db
			// handle this situation.  But if the 'aliases' variable contains duplicate names, then we have that
			// troublesome condition, so lets throw an error.  See HHH-5992
			final HashSet<String> aliasesSet = new HashSet<String>();
			for ( String alias : aliases ) {
				boolean alreadyExisted = !aliasesSet.add( alias );
				if ( alreadyExisted ) {
					throw new NonUniqueDiscoveredSqlAliasException(
							"Encountered a duplicated sql alias [" + alias +
									"] during auto-discovery of a native-sql query"
					);
				}
			}

			resultTypes = ArrayHelper.toTypeArray( types );
			transformerAliases = ArrayHelper.toStringArray( aliases );
		}
		catch ( SQLException e ) {
			throw new HibernateException( "Exception while trying to autodiscover types.", e );
		}
	}

	private static class Metadata {
		private final SessionFactoryImplementor factory;
		private final ResultSet resultSet;
		private final ResultSetMetaData resultSetMetaData;

		public Metadata(SessionFactoryImplementor factory, ResultSet resultSet) throws HibernateException {
			try {
				this.factory = factory;
				this.resultSet = resultSet;
				this.resultSetMetaData = resultSet.getMetaData();
			}
			catch( SQLException e ) {
				throw new HibernateException( "Could not extract result set metadata", e );
			}
		}

		public int getColumnCount(){
			try {
				return resultSetMetaData.getColumnCount();
			}
			catch( SQLException e ) {
				throw new HibernateException( "Could not determine result set column count", e );
			}
		}

		public int resolveColumnPosition(String columnName){
			try {
				return resultSet.findColumn( columnName );
			}
			catch( SQLException e ) {
				throw new HibernateException( "Could not resolve column name in result set [" + columnName + "]", e );
			}
		}

		public String getColumnName(int position) {
			try {
				return factory.getDialect().getColumnAliasExtractor().extractColumnAlias( resultSetMetaData, position );
			}
			catch( SQLException e ) {
				throw new HibernateException( "Could not resolve column name [" + position + "]", e );
			}
		}

		public Type getHibernateType(int columnPos) throws SQLException {
			int columnType = resultSetMetaData.getColumnType( columnPos );
			int scale = resultSetMetaData.getScale( columnPos );
			int precision = resultSetMetaData.getPrecision( columnPos );
            int length = precision;
            if ( columnType == 1 && precision == 0 ) {
                length = resultSetMetaData.getColumnDisplaySize( columnPos );
            }
			return factory.getTypeResolver().heuristicType(
					factory.getDialect().getHibernateTypeName(
							columnType,
							length,
							precision,
							scale
					)
			);
		}
	}
}<|MERGE_RESOLUTION|>--- conflicted
+++ resolved
@@ -439,16 +439,12 @@
 					sql
 			);
 		}
-<<<<<<< HEAD
-		return Integer.class.isInstance( loc ) ? new int[] {Integer.class.cast( loc )} : ArrayHelper.toIntArray( (List)loc );
-=======
 		if ( loc instanceof Integer ) {
 			return new int[] { (Integer) loc };
 		}
 		else {
 			return ArrayHelper.toIntArray( ( List ) loc );
 		}
->>>>>>> 899b306f
 	}
 
 
