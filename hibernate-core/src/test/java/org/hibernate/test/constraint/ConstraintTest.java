--- conflicted
+++ resolved
@@ -20,15 +20,12 @@
  */
 package org.hibernate.test.constraint;
 
-<<<<<<< HEAD
-=======
 import static org.junit.Assert.assertEquals;
 import static org.junit.Assert.assertFalse;
 import static org.junit.Assert.assertTrue;
 
 import java.util.Iterator;
 
->>>>>>> e4c1db1e
 import javax.persistence.Entity;
 import javax.persistence.GeneratedValue;
 import javax.persistence.Id;
@@ -36,22 +33,16 @@
 import javax.persistence.Table;
 import javax.persistence.UniqueConstraint;
 
-<<<<<<< HEAD
 import org.junit.Test;
 
-import org.hibernate.metamodel.spi.relational.Column;
-import org.hibernate.test.util.SchemaUtil;
-=======
 import org.hibernate.mapping.Column;
 import org.hibernate.mapping.ForeignKey;
 import org.hibernate.mapping.UniqueKey;
->>>>>>> e4c1db1e
+import org.hibernate.testing.FailureExpectedWithNewMetamodel;
 import org.hibernate.testing.TestForIssue;
 import org.hibernate.testing.junit4.BaseCoreFunctionalTestCase;
 
-import static org.junit.Assert.assertFalse;
-import static org.junit.Assert.assertTrue;
-
+@FailureExpectedWithNewMetamodel
 public class ConstraintTest extends BaseCoreFunctionalTestCase {
 	
 	private static final int MAX_NAME_LENGTH = 30;
@@ -68,19 +59,6 @@
 	}
 	
 	@Test
-<<<<<<< HEAD
-	public void testConstraints() {
-		
-		Column column = SchemaUtil.getColumn( Entity1.class, "foo1", metadata() );
-		assertFalse( column.isNullable() );
-		assertTrue( column.isUnique() );
-
-		column = SchemaUtil.getColumn( Entity1.class, "foo2", metadata() );
-		assertTrue( column.isNullable() );
-		assertTrue( column.isUnique() );
-
-		column = SchemaUtil.getColumn( Entity1.class, "id", metadata() );
-=======
 	@TestForIssue( jiraKey = "HHH-7797" )
 	public void testUniqueConstraints() {
 		Column column = (Column) configuration().getClassMapping( DataPoint.class.getName() )
@@ -95,7 +73,6 @@
 
 		column = (Column) configuration().getClassMapping( DataPoint.class.getName() )
 				.getProperty( "id" ).getColumnIterator().next();
->>>>>>> e4c1db1e
 		assertFalse( column.isNullable() );
 		assertTrue( column.isUnique() );
 	}
