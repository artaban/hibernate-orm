/*
 * Hibernate, Relational Persistence for Idiomatic Java
 *
 * Copyright (c) 2011, Red Hat Inc. or third-party contributors as
 * indicated by the @author tags or express copyright attribution
 * statements applied by the authors.  All third-party contributions are
 * distributed under license by Red Hat Inc.
 *
 * This copyrighted material is made available to anyone wishing to use, modify,
 * copy, or redistribute it subject to the terms and conditions of the GNU
 * Lesser General Public License, as published by the Free Software Foundation.
 *
 * This program is distributed in the hope that it will be useful,
 * but WITHOUT ANY WARRANTY; without even the implied warranty of MERCHANTABILITY
 * or FITNESS FOR A PARTICULAR PURPOSE.  See the GNU Lesser General Public License
 * for more details.
 *
 * You should have received a copy of the GNU Lesser General Public License
 * along with this distribution; if not, write to:
 * Free Software Foundation, Inc.
 * 51 Franklin Street, Fifth Floor
 * Boston, MA  02110-1301  USA
 */
package org.hibernate.cache.ehcache;

import java.net.MalformedURLException;
import java.net.URL;
import java.util.Properties;
import java.util.concurrent.atomic.AtomicInteger;

import net.sf.ehcache.CacheManager;
import net.sf.ehcache.config.Configuration;

import org.jboss.logging.Logger;

import org.hibernate.cache.CacheException;
<<<<<<< HEAD
import org.hibernate.cache.ehcache.internal.util.HibernateUtil;
import org.hibernate.engine.config.spi.ConfigurationService;
import org.hibernate.engine.config.spi.StandardConverters;
=======
import org.hibernate.cache.ehcache.internal.util.HibernateEhcacheUtils;
import org.hibernate.cfg.Settings;
>>>>>>> f40f814b

/**
 * A singleton EhCacheRegionFactory implementation.
 *
 * @author Chris Dennis
 * @author Greg Luck
 * @author Emmanuel Bernard
 * @author Alex Snaps
 */
public class SingletonEhCacheRegionFactory extends AbstractEhcacheRegionFactory {
	private static final EhCacheMessageLogger LOG = Logger.getMessageLogger(
			EhCacheMessageLogger.class,
			SingletonEhCacheRegionFactory.class.getName()
	);

	private static final AtomicInteger REFERENCE_COUNT = new AtomicInteger();

<<<<<<< HEAD
	@Override
	public void start() {
		try {
			ConfigurationService configurationService = getServiceRegistry().getService( ConfigurationService.class );
			String configurationResourceName = configurationService.getSetting( NET_SF_EHCACHE_CONFIGURATION_RESOURCE_NAME,
					StandardConverters.STRING, null
			);
			if ( configurationResourceName == null || configurationResourceName.length() == 0 ) {
				manager = CacheManager.create();
				REFERENCE_COUNT.incrementAndGet();
			}
			else {
				URL url;
				try {
					url = new URL( configurationResourceName );
				}
				catch ( MalformedURLException e ) {
					if ( !configurationResourceName.startsWith( "/" ) ) {
						configurationResourceName = "/" + configurationResourceName;
						LOG.debugf(
								"prepending / to %s. It should be placed in the root of the classpath rather than in a package.",
								configurationResourceName
						);
					}
					url = loadResource( configurationResourceName );
				}
				Configuration configuration = HibernateUtil.loadAndCorrectConfiguration( url );
				manager = CacheManager.create( configuration );
				REFERENCE_COUNT.incrementAndGet();
			}
			Properties properties = new Properties(  );
			properties.putAll( configurationService.getSettings() );
			mbeanRegistrationHelper.registerMBean( manager, properties );
		}
		catch ( net.sf.ehcache.CacheException e ) {
			throw new CacheException( e );
		}
	}

    /**
     * {@inheritDoc}
     */
	@Override
    public void stop() {
        try {
            if ( manager != null ) {
                if ( REFERENCE_COUNT.decrementAndGet() == 0 ) {
                    manager.shutdown();
                }
                manager = null;
            }
        }
        catch ( net.sf.ehcache.CacheException e ) {
            throw new CacheException( e );
        }
    }
=======
	/**
	 * Constructs a SingletonEhCacheRegionFactory
	 */
	@SuppressWarnings("UnusedDeclaration")
	public SingletonEhCacheRegionFactory() {
	}

	/**
	 * Constructs a SingletonEhCacheRegionFactory
	 *
	 * @param prop Not used
	 */
	@SuppressWarnings("UnusedDeclaration")
	public SingletonEhCacheRegionFactory(Properties prop) {
		super();
	}

	@Override
	public void start(Settings settings, Properties properties) throws CacheException {
		this.settings = settings;
		try {
			String configurationResourceName = null;
			if ( properties != null ) {
				configurationResourceName = (String) properties.get( NET_SF_EHCACHE_CONFIGURATION_RESOURCE_NAME );
			}
			if ( configurationResourceName == null || configurationResourceName.length() == 0 ) {
				manager = CacheManager.create();
				REFERENCE_COUNT.incrementAndGet();
			}
			else {
				URL url;
				try {
					url = new URL( configurationResourceName );
				}
				catch (MalformedURLException e) {
					if ( !configurationResourceName.startsWith( "/" ) ) {
						configurationResourceName = "/" + configurationResourceName;
						LOG.debugf(
								"prepending / to %s. It should be placed in the root of the classpath rather than in a package.",
								configurationResourceName
						);
					}
					url = loadResource( configurationResourceName );
				}
				final Configuration configuration = HibernateEhcacheUtils.loadAndCorrectConfiguration( url );
				manager = CacheManager.create( configuration );
				REFERENCE_COUNT.incrementAndGet();
			}
			mbeanRegistrationHelper.registerMBean( manager, properties );
		}
		catch (net.sf.ehcache.CacheException e) {
			throw new CacheException( e );
		}
	}
>>>>>>> f40f814b

	@Override
	public void stop() {
		try {
			if ( manager != null ) {
				if ( REFERENCE_COUNT.decrementAndGet() == 0 ) {
					manager.shutdown();
				}
				manager = null;
			}
		}
		catch (net.sf.ehcache.CacheException e) {
			throw new CacheException( e );
		}
	}
}<|MERGE_RESOLUTION|>--- conflicted
+++ resolved
@@ -34,14 +34,9 @@
 import org.jboss.logging.Logger;
 
 import org.hibernate.cache.CacheException;
-<<<<<<< HEAD
-import org.hibernate.cache.ehcache.internal.util.HibernateUtil;
+import org.hibernate.cache.ehcache.internal.util.HibernateEhcacheUtils;
 import org.hibernate.engine.config.spi.ConfigurationService;
 import org.hibernate.engine.config.spi.StandardConverters;
-=======
-import org.hibernate.cache.ehcache.internal.util.HibernateEhcacheUtils;
-import org.hibernate.cfg.Settings;
->>>>>>> f40f814b
 
 /**
  * A singleton EhCacheRegionFactory implementation.
@@ -59,7 +54,6 @@
 
 	private static final AtomicInteger REFERENCE_COUNT = new AtomicInteger();
 
-<<<<<<< HEAD
 	@Override
 	public void start() {
 		try {
@@ -86,7 +80,7 @@
 					}
 					url = loadResource( configurationResourceName );
 				}
-				Configuration configuration = HibernateUtil.loadAndCorrectConfiguration( url );
+				Configuration configuration = HibernateEhcacheUtils.loadAndCorrectConfiguration( url );
 				manager = CacheManager.create( configuration );
 				REFERENCE_COUNT.incrementAndGet();
 			}
@@ -116,7 +110,6 @@
             throw new CacheException( e );
         }
     }
-=======
 	/**
 	 * Constructs a SingletonEhCacheRegionFactory
 	 */
@@ -134,57 +127,5 @@
 		super();
 	}
 
-	@Override
-	public void start(Settings settings, Properties properties) throws CacheException {
-		this.settings = settings;
-		try {
-			String configurationResourceName = null;
-			if ( properties != null ) {
-				configurationResourceName = (String) properties.get( NET_SF_EHCACHE_CONFIGURATION_RESOURCE_NAME );
-			}
-			if ( configurationResourceName == null || configurationResourceName.length() == 0 ) {
-				manager = CacheManager.create();
-				REFERENCE_COUNT.incrementAndGet();
-			}
-			else {
-				URL url;
-				try {
-					url = new URL( configurationResourceName );
-				}
-				catch (MalformedURLException e) {
-					if ( !configurationResourceName.startsWith( "/" ) ) {
-						configurationResourceName = "/" + configurationResourceName;
-						LOG.debugf(
-								"prepending / to %s. It should be placed in the root of the classpath rather than in a package.",
-								configurationResourceName
-						);
-					}
-					url = loadResource( configurationResourceName );
-				}
-				final Configuration configuration = HibernateEhcacheUtils.loadAndCorrectConfiguration( url );
-				manager = CacheManager.create( configuration );
-				REFERENCE_COUNT.incrementAndGet();
-			}
-			mbeanRegistrationHelper.registerMBean( manager, properties );
-		}
-		catch (net.sf.ehcache.CacheException e) {
-			throw new CacheException( e );
-		}
-	}
->>>>>>> f40f814b
 
-	@Override
-	public void stop() {
-		try {
-			if ( manager != null ) {
-				if ( REFERENCE_COUNT.decrementAndGet() == 0 ) {
-					manager.shutdown();
-				}
-				manager = null;
-			}
-		}
-		catch (net.sf.ehcache.CacheException e) {
-			throw new CacheException( e );
-		}
-	}
 }