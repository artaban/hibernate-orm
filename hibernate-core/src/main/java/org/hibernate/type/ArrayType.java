/*
 * Hibernate, Relational Persistence for Idiomatic Java
 *
 * Copyright (c) 2010, Red Hat Inc. or third-party contributors as
 * indicated by the @author tags or express copyright attribution
 * statements applied by the authors.  All third-party contributions are
 * distributed under license by Red Hat Inc.
 *
 * This copyrighted material is made available to anyone wishing to use, modify,
 * copy, or redistribute it subject to the terms and conditions of the GNU
 * Lesser General Public License, as published by the Free Software Foundation.
 *
 * This program is distributed in the hope that it will be useful,
 * but WITHOUT ANY WARRANTY; without even the implied warranty of MERCHANTABILITY
 * or FITNESS FOR A PARTICULAR PURPOSE.  See the GNU Lesser General Public License
 * for more details.
 *
 * You should have received a copy of the GNU Lesser General Public License
 * along with this distribution; if not, write to:
 * Free Software Foundation, Inc.
 * 51 Franklin Street, Fifth Floor
 * Boston, MA  02110-1301  USA
 */
package org.hibernate.type;

import java.io.Serializable;
import java.lang.reflect.Array;
import java.util.ArrayList;
import java.util.Arrays;
import java.util.Iterator;
import java.util.List;
import java.util.Map;

import org.hibernate.HibernateException;
import org.hibernate.collection.internal.PersistentArrayHolder;
import org.hibernate.collection.spi.PersistentCollection;
import org.hibernate.engine.spi.SessionFactoryImplementor;
import org.hibernate.engine.spi.SessionImplementor;
import org.hibernate.persister.collection.CollectionPersister;

/**
 * A type for persistent arrays.
 * @author Gavin King
 */
public class ArrayType extends CollectionType {

	private final Class elementClass;
	private final Class arrayClass;

	/**
	 * @deprecated Use {@link #ArrayType(TypeFactory.TypeScope, String, String, Class )} instead.
	 * See Jira issue: <a href="https://hibernate.onjira.com/browse/HHH-7771">HHH-7771</a>
	 */
	@Deprecated
	public ArrayType(TypeFactory.TypeScope typeScope, String role, String propertyRef, Class elementClass, boolean isEmbeddedInXML) {
		super( typeScope, role, propertyRef, isEmbeddedInXML );
		this.elementClass = elementClass;
		arrayClass = Array.newInstance(elementClass, 0).getClass();
	}

<<<<<<< HEAD
	public Class getElementClass() {
		return elementClass;
=======
	public ArrayType(TypeFactory.TypeScope typeScope, String role, String propertyRef, Class elementClass) {
		super( typeScope, role, propertyRef );
		this.elementClass = elementClass;
		arrayClass = Array.newInstance(elementClass, 0).getClass();
>>>>>>> 0a17d461
	}

	public Class getReturnedClass() {
		return arrayClass;
	}

	public PersistentCollection instantiate(SessionImplementor session, CollectionPersister persister, Serializable key)
	throws HibernateException {
		return new PersistentArrayHolder(session, persister);
	}

	/**
	 * Not defined for collections of primitive type
	 */
	public Iterator getElementsIterator(Object collection) {
		return Arrays.asList( (Object[]) collection ).iterator();
	}

	public PersistentCollection wrap(SessionImplementor session, Object array) {
		return new PersistentArrayHolder(session, array);
	}

	public boolean isArrayType() {
		return true;
	}

	public String toLoggableString(Object value, SessionFactoryImplementor factory) throws HibernateException {
		if ( value == null ) {
			return "null";
		}
		int length = Array.getLength(value);
		List list = new ArrayList(length);
		Type elemType = getElementType(factory);
		for ( int i=0; i<length; i++ ) {
			list.add( elemType.toLoggableString( Array.get(value, i), factory ) );
		}
		return list.toString();
	}
	
	public Object instantiateResult(Object original) {
		return Array.newInstance( elementClass, Array.getLength(original) );
	}

	public Object replaceElements(
		Object original,
		Object target,
		Object owner, 
		Map copyCache, 
		SessionImplementor session)
	throws HibernateException {
		
		int length = Array.getLength(original);
		if ( length!=Array.getLength(target) ) {
			//note: this affects the return value!
			target=instantiateResult(original);
		}
		
		Type elemType = getElementType( session.getFactory() );
		for ( int i=0; i<length; i++ ) {
			Array.set( target, i, elemType.replace( Array.get(original, i), null, session, owner, copyCache ) );
		}
		
		return target;
	
	}

	public Object instantiate(int anticipatedSize) {
		throw new UnsupportedOperationException();
	}

	public Object indexOf(Object array, Object element) {
		int length = Array.getLength(array);
		for ( int i=0; i<length; i++ ) {
			//TODO: proxies!
			if ( Array.get(array, i)==element ) return i;
		}
		return null;
	}

	@Override
	protected boolean initializeImmediately() {
		return true;
	}

	@Override
	public boolean hasHolder() {
		return true;
	}

}<|MERGE_RESOLUTION|>--- conflicted
+++ resolved
@@ -58,15 +58,14 @@
 		arrayClass = Array.newInstance(elementClass, 0).getClass();
 	}
 
-<<<<<<< HEAD
 	public Class getElementClass() {
 		return elementClass;
-=======
+	}
+
 	public ArrayType(TypeFactory.TypeScope typeScope, String role, String propertyRef, Class elementClass) {
 		super( typeScope, role, propertyRef );
 		this.elementClass = elementClass;
 		arrayClass = Array.newInstance(elementClass, 0).getClass();
->>>>>>> 0a17d461
 	}
 
 	public Class getReturnedClass() {
