/*
 * Hibernate, Relational Persistence for Idiomatic Java
 *
 * License: GNU Lesser General Public License (LGPL), version 2.1 or later
 * See the lgpl.txt file in the root directory or http://www.gnu.org/licenses/lgpl-2.1.html
 */

/**
 * Support for modules that contain Java code
 */



buildscript {
	repositories {
		mavenCentral()
	}
	dependencies {
		classpath 'de.thetaphi:forbiddenapis:2.7'
	}
}

import de.thetaphi.forbiddenapis.gradle.CheckForbiddenApis
import org.apache.tools.ant.filters.ReplaceTokens

apply from: rootProject.file( 'gradle/base-information.gradle' )
apply from: rootProject.file( 'gradle/libraries.gradle' )
apply from: rootProject.file( 'gradle/databases.gradle' )

apply plugin: 'java'
apply plugin: 'biz.aQute.bnd.builder'

apply plugin: 'checkstyle'
apply plugin: 'build-dashboard'
apply plugin: 'project-report'

// Attempt to leverage JetBrain's Gradle extension to automatically define
// `copyResourcesToIntelliJOutFolder` as a "build trigger" on import.
//
// However, see https://github.com/JetBrains/gradle-idea-ext-plugin/issues/8

apply plugin: 'org.jetbrains.gradle.plugin.idea-ext'

ext {
	java9ModuleNameBase = project.name.startsWith( 'hibernate-' ) ? name.drop( 'hibernate-'.length() ): name
	java9ModuleName = "org.hibernate.orm.$project.java9ModuleNameBase"
	forbiddenAPITargetJDKCompatibility = '11'
}

if ( !project.description ) {
	project.description = "The Hibernate ORM $project.name module"
}


// ~~~~~~~~~~~~~~~~~~~~~~~~~~~~~~~~~~~~~~~~~~~~~~~~~~~~~~~~~~~~~~~~~~~~~~~~~~~~
// Configurations and Dependencies

configurations {
	provided {
		description = 'Non-exported compile-time dependencies.'
	}
	asciidoclet {
		description = "Dependencies for Asciidoctor Javadoc taglet"
	}
}

configurations.all*.exclude group: 'xml-apis', module: 'xml-apis'


dependencies {
	compile libraries.logging

	provided libraries.logging_annotations

	annotationProcessor( libraries.logging_processor )
	annotationProcessor( libraries.logging )
	annotationProcessor( libraries.logging_annotations )



	// JUnit dependencies made up of:
	// 		* JUnit 5
	// 		* the Jupiter engine which runs JUnit 5 based tests
	//		* the "vintage" engine - which runs JUnit 3 and 4 based tests
	testCompile( libraries.junit5_api )
	testRuntime( libraries.junit5_jupiter )
	testCompile( libraries.junit5_params )
	testCompile( libraries.junit )
	testRuntime( libraries.junit5_vintage )

	testCompile( libraries.byteman )
	testCompile( libraries.byteman_install )
	testCompile( libraries.byteman_bmunit )

	testRuntime( libraries.log4j )
	testRuntime( libraries.javassist )
	testRuntime( libraries.byteBuddy )

	//Databases
	testRuntime( libraries.h2 )
	testRuntime( libraries.hsqldb )
	testRuntime( libraries.postgresql )
	testRuntime( libraries.mysql )
	testRuntime( libraries.mariadb )
	testRuntime( libraries.mssql )
	testRuntime( libraries.informix )
	testRuntime( libraries.hana )

	if ( db.equalsIgnoreCase( 'oracle' ) ) {
		testRuntime( libraries.oracle ) {
			exclude group: 'com.oracle.jdbc', module: 'xmlparserv2'
		}
	}
	else if ( db.equalsIgnoreCase( 'db2' ) ) {
		testRuntime( libraries.db2 )
	}
	else if ( db.equalsIgnoreCase( 'hana' ) ) {
		testRuntime( libraries.hana )
	}

	// Mac-specific
	project.ext.toolsJar = file("${System.getProperty('java.home')}/../lib/tools.jar")
	if ( project.toolsJar.exists() ) {
		testCompile files( project.toolsJar )
	}
}


// ~~~~~~~~~~~~~~~~~~~~~~~~~~~~~~~~~~~~~~~~~~~~~~~~~~~~~~~~~~~~~~~~~~~~~~~~~~~~
// Compilation

tasks.withType( JavaCompile ) {
	options.encoding = 'UTF-8'
	sourceCompatibility = project.baselineJavaVersion
	targetCompatibility = project.baselineJavaVersion
}

if ( project.baselineJavaVersion != gradle.ext.testedJavaVersion ) {
	logger.info( "Forcing the target bytecode version for test classes to '$gradle.ext.testedJavaVersion'" )

	tasks.compileTestJava {
		// For *tests only*, generate bytecode matching the Java version currently in use.
		// This allows testing bytecode enhancement on the latest Java versions (13, 14, ...).
		targetCompatibility = gradle.ext.testedJavaVersion
	}
}

task compile(dependsOn: [compileJava, processResources, compileTestJava, processTestResources] )

sourceSets.main {
	compileClasspath += configurations.provided
}

convention.findPlugin( JavaPluginConvention.class ).sourceSets.each { sourceSet ->
	JavaCompile javaCompileTask = project.tasks.findByName( sourceSet.compileJavaTaskName ) as JavaCompile

	// NOTE : this aptDir stuff is needed until we can have IntelliJ run annotation processors for us
	//		which cannot happen until we can fold hibernate-testing back into hibernate-core/src/test
	//		which cannot happen until... ugh
	File aptDir = file( "${buildDir}/generated-src/apt/${sourceSet.name}" )
	sourceSet.allJava.srcDir( aptDir )

	javaCompileTask.options.compilerArgs += [
			"-nowarn",
			"-encoding", "UTF-8",
			"-s", "${aptDir.absolutePath}"
	]

	javaCompileTask.doFirst {
		aptDir.mkdirs()
	}
}



// ~~~~~~~~~~~~~~~~~~~~~~~~~~~~~~~~~~~~~~~~~~~~~~~~~~~~~~~~~~~~~~~~~~~~~~~~~~~~
// mac-specific stuff
final File toolsJar = file("${System.getProperty('java.home')}/../lib/tools.jar")
if ( ext.toolsJar.exists() ) {
	dependencies{
		testCompile files( toolsJar )
	}
}

// ~~~~~~~~~~~~~~~~~~~~~~~~~~~~~~~~~~~~~~~~~~~~~~~~~~~~~~~~~~~~~~~~~~~~~~~~~~~~
// Testing

tasks.withType( Test.class ).each { test ->
	test.useJUnitPlatform()

	if ( JavaVersion.current().isJava9Compatible() ) {
		// Byteman needs this property to be set, https://developer.jboss.org/thread/274997
		test.jvmArgs += ["-Djdk.attach.allowAttachSelf=true"]
	}
	test.jvmArgs += [
			'-XX:+HeapDumpOnOutOfMemoryError',
			"-XX:HeapDumpPath=${file( "${buildDir}/OOM-dump.hprof" ).absolutePath}",
			'-XX:MetaspaceSize=512M'
	]

	test.maxHeapSize = '4G'

	test.systemProperties['hibernate.test.validatefailureexpected'] = true
	test.systemProperties += System.properties.findAll { it.key.startsWith( "hibernate." ) }

	test.enableAssertions = true

	if ( project.name != 'hibernate-testing' ) {
		test.dependsOn ':hibernate-testing:test'
	}

	// todo (6.0) : temporarily include just the new tests so we can publish SNAPSHOTS for others to use
	test.include 'org/hibernate/orm/test/**'
}

sourceSets {
	test {
		resources {
			// add `src/test/java` as a test-resources dir
			configure( srcDir('src/test/java') ) {
				filter {
					include '**/*.properties'
					include '**/*.xml'
				}
			}
			configure( srcDir('src/test/resources') ) {
				filter {
					include '*.properties'
					include '*.xml'
					include '**/*.properties'
					include '**/*.xml'
					exclude 'src/test/resources/arquillian.xml'
				}
			}
<<<<<<< HEAD
=======
			into sourceSets.test.java.outputDir
		}
		copy {
			from file( 'src/test/resources' )
			into file( "${buildDir}/resources/test" )
			exclude 'src/test/resources/hibernate.properties'
		}
		copy {
			from file( 'src/test/resources/hibernate.properties' )
			into file( "${buildDir}/resources/test" )
			filter( ReplaceTokens, tokens: dbBundle[db] )
>>>>>>> 3f2a4947
		}
	}
}


processTestResources {
	inputs.property( "db", db )
	filter( ReplaceTokens, tokens: dbBundle[db] )
}

// Enable the experimental features of ByteBuddy with JDK 15+
test {
	if ( Integer.valueOf( gradle.ext.testedJavaVersionAsEnum.getMajorVersion() ) >= 15 ) {
		logger.warn( "The version of java that will be tested is not supported by Bytebuddy by default. " +
				 " Setting 'net.bytebuddy.experimental=true'." )
		systemProperty 'net.bytebuddy.experimental', true
	}
}

test {
	if ( project.findProperty( 'log-test-progress' )?.toString()?.toBoolean() ) {
		// Log a statement for each test.
		// Used in the Travis build so that Travis doesn't end up panicking because there's no output for a long time.
		testLogging {
			events "passed", "skipped", "failed"
		}
	}
}

// ~~~~~~~~~~~~~~~~~~~~~~~~~~~~~~~~~~~~~~~~~~~~~~~~~~~~~~~~~~~~~~~~~~~~~~~~~~~~
// IDE


//idea {
//	module {
//		jdkName = project.sourceCompatibility
//
//		excludeDirs = [file( ".gradle" )]
//		excludeDirs += file( "$buildDir/classes" )
//		excludeDirs += file( "$buildDir/bundles" )
//		excludeDirs += file( "$buildDir/packages" )
//		excludeDirs += file( "$buildDir/dependency-cache" )
//		excludeDirs += file( "$buildDir/libs" )
//		excludeDirs += file( "$buildDir/reports" )
//		excludeDirs += file( "$buildDir/test-results" )
//		excludeDirs += file( "$buildDir/tmp" )
//		excludeDirs += file( "$buildDir/matrix" )
//		excludeDirs += file( "$buildDir/resources" )
//
//		downloadSources = true
//		scopes.PROVIDED.plus += [configurations.provided]
//	}
//}
//
/*
 The latest versions of IntelliJ copy and use the test resources into out/test/resources
 this occurs before the placeholder in the test config file are substituted
 with the testing values.

 This behaviour prevents the execution of the hibernate tests from inside the IDE.

 A solution is to enable the 'After Build' Execution of the copyResourcesToIntelliJOutFolder task
 from the 'Gradle project' IntelliJ tool window ( The task can be found under hibernate-orm > Task > other)
 */
task copyResourcesToIntelliJOutFolder(type: Task, dependsOn: project.tasks.processTestResources) {
	doLast {
		copy {
			from "$buildDir/resources/test"
			into 'out/test/resources'
		}
	}
}
//
//
//
//eclipse {
//	jdt {
//		sourceCompatibility = project.sourceCompatibility
//		targetCompatibility = project.targetCompatibility
//	}
//	classpath {
//		plusConfigurations.add( configurations.provided )
//	}
//}
//
//// eclipseClasspath will not add sources to classpath unless the dirs actually exist.
//// TODO: Eclipse's annotation processor handling is also fairly stupid (and completely lacks in the
//// Gradle plugin).  For now, just compile first in order to get the logging classes.
//eclipseClasspath.dependsOn compile

/*
 Use this task to set the current DB in a given module.

 > gradlew sDB -Pdb=mysql

 Afterward, you can run any test from the IDE against that particular DB.
 */
task setDataBase {
	inputs.property( "db", db )
	doLast {
		processTestResources.execute()
		copyResourcesToIntelliJOutFolder.execute()

		println( 'Setting current database to ' + db )
	}
}

// ~~~~~~~~~~~~~~~~~~~~~~~~~~~~~~~~~~~~~~~~~~~~~~~~~~~~~~~~~~~~~~~~~~~~~~~~~~~~~~~~~~~~~~~~~~~~~~~~~~~~~~~~~~~~
// Report configs

checkstyle {
	sourceSets = [ project.sourceSets.main ]
	configFile = rootProject.file( 'shared/config/checkstyle/checkstyle.xml' )
	showViolations = false
}
// exclude generated java sources - by explicitly setting the base source dir
checkstyleMain.source = 'src/main/java'

// define a second checkstyle task for checking non-fatal violations
task nonFatalCheckstyle(type:Checkstyle) {
	source = project.sourceSets.main.java
	classpath = project.configurations.checkstyle
	showViolations = false
	configFile = rootProject.file( 'shared/config/checkstyle/checkstyle-non-fatal.xml' )
}

// because cfg package is a mess mainly from annotation stuff
checkstyleMain.exclude '**/org/hibernate/cfg/**'
checkstyleMain.exclude '**/org/hibernate/cfg/*'


task forbiddenApisSystemOut(type: CheckForbiddenApis, dependsOn: compileJava) {
	classesDirs = project.sourceSets.main.output.classesDirs
	classpath = project.sourceSets.main.compileClasspath + project.sourceSets.main.runtimeClasspath
	targetCompatibility = project.forbiddenAPITargetJDKCompatibility
	bundledSignatures += 'jdk-system-out'
	suppressAnnotations += ['org.hibernate.internal.build.AllowSysOut', 'org.hibernate.internal.build.AllowPrintStacktrace']
}

task forbiddenApisUnsafe(type: CheckForbiddenApis, dependsOn: compileJava) {
	classesDirs = project.sourceSets.main.output.classesDirs
	classpath = project.sourceSets.main.compileClasspath + project.sourceSets.main.runtimeClasspath
	targetCompatibility = project.forbiddenAPITargetJDKCompatibility
	bundledSignatures += "jdk-unsafe-${baselineJavaVersion}".toString()

	// unfortunately we currently have many uses of default Locale implicitly (~370) which need to be fixed
	// before we can fully enabled this check
	//
	// No idea how findbugs was missing these b4
	ignoreFailures = true
}

task forbiddenApisNonPortable(type: CheckForbiddenApis, dependsOn: compileJava) {
	classesDirs = project.sourceSets.main.output.classesDirs
	classpath = project.sourceSets.main.compileClasspath + project.sourceSets.main.runtimeClasspath
	targetCompatibility = project.forbiddenAPITargetJDKCompatibility
	bundledSignatures += 'jdk-non-portable'
}

task forbiddenApis
project.tasks.withType( CheckForbiddenApis ).each { task -> forbiddenApis.finalizedBy task }

project.tasks.check.finalizedBy forbiddenApis<|MERGE_RESOLUTION|>--- conflicted
+++ resolved
@@ -229,23 +229,8 @@
 					include '*.xml'
 					include '**/*.properties'
 					include '**/*.xml'
-					exclude 'src/test/resources/arquillian.xml'
 				}
 			}
-<<<<<<< HEAD
-=======
-			into sourceSets.test.java.outputDir
-		}
-		copy {
-			from file( 'src/test/resources' )
-			into file( "${buildDir}/resources/test" )
-			exclude 'src/test/resources/hibernate.properties'
-		}
-		copy {
-			from file( 'src/test/resources/hibernate.properties' )
-			into file( "${buildDir}/resources/test" )
-			filter( ReplaceTokens, tokens: dbBundle[db] )
->>>>>>> 3f2a4947
 		}
 	}
 }
